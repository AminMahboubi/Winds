import * as AppActions from 'actions/App'
import * as TopicActions from 'actions/Topics'

export const ME = 'USER_ME'
export const me = () => dispatch => {

    if (!localStorage.getItem('token'))
        return Promise.reject(new Error('No JWT Token'))

    return dispatch({
        type: ME,

        sync: {
            url: '/api/me',
            method: 'GET',
        },
    }).then(res => {

        client.setUser({ id: res.response.id, alias: res.response.email })
        localStorage.setItem('id', res.response.id)
        localStorage.setItem('email', res.response.email)
        localStorage.setItem('token', res.response.token)
        localStorage.setItem('timeline_token', res.response.feedTokens.timeline)

        return dispatch(AppActions.reload())

    }).then(() => {
        return dispatch(TopicActions.load())
    })

}

export const UPDATE = 'USER_UPDATE'
export const update = data => ({
    type: UPDATE,

    data,

    sync: {
        url: '/api/update_password',
        method: 'POST',
    }
})

export const CREATE = 'USER_CREATE'
export const create = (user) => dispatch => {

    return dispatch({
        type: CREATE,

        data: { ...user },

        sync: {
            method: 'POST',
            url: '/api/register',
        },
    }).then(res => {

        client.setUser({ id: res.response.id, alias: res.response.email })
        localStorage.setItem('id', res.response.id)
        localStorage.setItem('email', res.response.email)
        localStorage.setItem('token', res.response.token)
<<<<<<< HEAD
        localStorage.setItem('timeline_token', res.response.user.feedTokens.timeline)
=======
        localStorage.setItem('timeline_token', res.response.feedTokens.timeline)
>>>>>>> 4040a02f

        return dispatch(AppActions.reload())

    }).then(() => {
        return dispatch(TopicActions.load())
    }, err => {
        throw err
    })
}

export const LOGIN = 'USER_LOGIN'
export const login = (email, password) => dispatch => {
    return dispatch({
        type: LOGIN,

        data: { email, password, },

        sync: {
            method: 'POST',
            url: '/api/login',
        },
    }).then(res => {

        client.setUser({ id: res.response.id, alias: res.response.email })
        localStorage.setItem('id', res.response.user.id)
        localStorage.setItem('email', res.response.user.email)
        localStorage.setItem('token', res.response.user.token)
        localStorage.setItem('timeline_token', res.response.user.feedTokens.timeline)

        return dispatch(AppActions.reload())

    }).then(() => {
        return dispatch(TopicActions.load())
    }, err => {
        throw err
    })
}

export const UPDATE_PASSWORD = 'USER_UPDATE_PASSWORD'
export const updatePassword = (email, password) => ({
    type: UPDATE_PASSWORD,

    data: { id, password },

    sync: {
        method: 'PUT',
        url: '/api/pasword_update',
    },
})


export const RESET_PASSWORD = 'USER_RESET_PASSWORD'
export const resetPassword = (email) => ({
    type: RESET_PASSWORD,

    data: { email, },

    sync: {
        method: 'POST',
        url: '/api/password_reset',
    },
})

export const LOGOUT = 'USER_LOGOUT'
export const logout = () => ({
    type: LOGOUT,
})<|MERGE_RESOLUTION|>--- conflicted
+++ resolved
@@ -17,6 +17,7 @@
     }).then(res => {
 
         client.setUser({ id: res.response.id, alias: res.response.email })
+
         localStorage.setItem('id', res.response.id)
         localStorage.setItem('email', res.response.email)
         localStorage.setItem('token', res.response.token)
@@ -57,14 +58,11 @@
     }).then(res => {
 
         client.setUser({ id: res.response.id, alias: res.response.email })
+
         localStorage.setItem('id', res.response.id)
         localStorage.setItem('email', res.response.email)
         localStorage.setItem('token', res.response.token)
-<<<<<<< HEAD
         localStorage.setItem('timeline_token', res.response.user.feedTokens.timeline)
-=======
-        localStorage.setItem('timeline_token', res.response.feedTokens.timeline)
->>>>>>> 4040a02f
 
         return dispatch(AppActions.reload())
 
