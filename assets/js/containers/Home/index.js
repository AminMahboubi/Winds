--- conflicted
+++ resolved
@@ -44,11 +44,7 @@
                                     <p>We've written a technical deep dive on our blog:</p>
                                 </div>
                                 <div className="read-blog">
-<<<<<<< HEAD
-                                    <a href="http://bit.ly/personalization-winds" target="_blank" className="btn btn-outline-primary text-uppercase">Our Winds Post</a>
-=======
                                     <a href="http://bit.ly/personalization-winds" target="_blank" className="btn btn-outline-primary text-uppercase">Winds &amp; Personalization</a>
->>>>>>> a773299c
                                 </div>
                             </div>
                             <div className="col-xl-6 col-lg-6 col-md-6 col-sm-6 col-xs-6" onClick={() => this.trackEngagement(this.props.articles[0].object.id, 0)}>
