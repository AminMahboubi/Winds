--- conflicted
+++ resolved
@@ -1,10 +1,6 @@
 {
 	"name": "winds",
-<<<<<<< HEAD
 	"version": "2.0.121",
-=======
-	"version": "2.0.99",
->>>>>>> aa515bab
 	"description": "https://getstream.io/winds",
 	"private": true,
 	"author": "Nick Parsons <nick@getstream.io>",
