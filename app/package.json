--- conflicted
+++ resolved
@@ -1,150 +1,4 @@
 {
-<<<<<<< HEAD
-	"name": "Winds",
-	"version": "2.1.22",
-	"description":
-		"Winds is a beatiful open source RSS Reader and Podcast app. Wind 2.0 was created using React/Redux/Node.\nFor more information, visit https://getstream.io/winds/.\nTo contribute or run your own version head over to Github: https://github.com/getstream/winds",
-	"private": true,
-	"author": "Winds Team <winds@getstream.io>",
-	"license": "MIT",
-	"repository": "https://github.com/getstream/winds.git",
-	"bugs": {
-		"url": "https://github.com/getstream/winds/issues"
-	},
-	"homepage": "https://winds.getstream.io",
-	"main": "public/electron.js",
-	"keywords": [
-		"Winds",
-		"RSS",
-		"RSS Reader",
-		"Podcast",
-		"Podcast Player",
-		"Stream",
-		"GetStream"
-	],
-	"scripts": {
-		"build-css": "node-sass-chokidar src/ -o src/",
-		"watch-css":
-			"yarn build-css && node-sass-chokidar src/ -o src/ --watch --recursive",
-		"dev": "yarn react-scripts start",
-		"build": "react-scripts build",
-		"start":
-			"concurrently \"cross-env BROWSER=none yarn react-scripts start\" \"wait-on http://localhost:3000 && electron .\"",
-		"pack": "electron-builder --dir",
-		"dist":
-			"npx build --x64 --macos --win --linux --c.extraMetadata.main=build/electron.js -p always"
-	},
-	"dependencies": {
-		"algoliasearch": "^3.29.0",
-		"axios": "^0.18.0",
-		"babel-plugin-inline-dotenv": "^1.1.2",
-		"electron-boilerplate": "^1.1.1",
-		"electron-google-analytics": "^0.1.0",
-		"electron-is": "^2.4.1",
-		"electron-is-dev": "^0.3.0",
-		"electron-log": "^2.2.15",
-		"electron-open-link-in-browser": "^1.0.2",
-		"electron-publisher-s3": "^20.16.0",
-		"electron-remote": "^1.3.0",
-		"electron-updater": "^2.22.1",
-		"getstream": "^3.18.0",
-		"github-buttons": "^0.0.1-security",
-		"global": "^4.3.2",
-		"history": "^4.7.2",
-		"install": "^0.12.1",
-		"is-electron": "^2.1.0",
-		"is-windows": "^1.0.2",
-		"md5": "^2.2.1",
-		"moment": "^2.22.2",
-		"moment-duration-format": "^2.2.2",
-		"node-notifier": "^5.2.1",
-		"node-sass-chokidar": "^1.3.0",
-		"opn": "^5.3.0",
-		"raven-js": "^3.26.3",
-		"rc-slider": "^8.6.1",
-		"react": "^16.4.1",
-		"react-audio-player": "^0.9.0",
-		"react-dom": "^16.4.1",
-		"react-dropzone": "^4.2.12",
-		"react-github-button": "^0.1.11",
-		"react-html-parser": "^2.0.2",
-		"react-image": "^1.3.1",
-		"react-modal": "^3.4.5",
-		"react-player": "^1.6.4",
-		"react-popover": "^0.5.7",
-		"react-redux": "^5.0.7",
-		"react-router-dom": "^4.3.1",
-		"react-waypoint": "^8.0.2",
-		"redux": "^4.0.0",
-		"video-react": "^0.11.2"
-	},
-	"devDependencies": {
-		"assert": "^1.4.1",
-		"babel-cli": "^6.26.0",
-		"babel-plugin-transform-runtime": "^6.23.0",
-		"concurrently": "^3.6.0",
-		"cross-env": "^5.2.0",
-		"electron": "^2.0.3",
-		"electron-builder": "20.16.4",
-		"electron-devtools-installer": "^2.2.4",
-		"electron-osx-sign": "^0.4.10",
-		"eslint": "^5.0.1",
-		"eslint-plugin-react": "^7.10.0",
-		"json": "^9.0.6",
-		"prettier": "^1.13.6",
-		"prettierrc": "^0.0.0-5",
-		"react-scripts": "^1.1.4",
-		"stylelint": "^9.3.0",
-		"stylelint-config-standard": "^18.2.0",
-		"stylelint-order": "^0.8.1",
-		"version-bump-prompt": "^4.1.0",
-		"wait-on": "^2.1.0"
-	},
-	"build": {
-		"appId": "io.getstream.winds",
-		"compression": "normal",
-		"copyright": "Copyright © 2018 Stream.io Inc. All rights reserved.",
-		"productName": "Winds",
-		"directories": {
-			"buildResources": "build",
-			"output": "dist"
-		},
-		"mac": {
-			"icon": "assets/icon.icns",
-			"type": "distribution",
-			"target": ["pkg", "dmg", "mas"],
-			"publish": {
-				"provider": "s3",
-				"bucket": "winds-2.0-releases",
-				"path": "releases"
-			},
-			"category": "public.app-category.news"
-		},
-		"mas": {
-			"entitlements": "assets/entitlements.mas.plist",
-			"entitlementsInherit": "assets/entitlements.mas.inherit.plist",
-			"provisioningProfile": "../../winds-private/embedded.provisionprofile"
-		},
-		"win": {
-			"target": "nsis",
-			"icon": "assets/icon.ico",
-			"publish": {
-				"provider": "s3",
-				"bucket": "winds-2.0-releases",
-				"path": "releases"
-			}
-		},
-		"linux": {
-			"icon": "assets/icon.png",
-			"target": ["snap", "AppImage"],
-			"publish": {
-				"provider": "s3",
-				"bucket": "winds-2.0-releases",
-				"path": "releases"
-			}
-		}
-	}
-=======
   "name": "Winds",
   "version": "2.1.28",
   "description": "Winds is a beatiful open source RSS Reader and Podcast app. Wind 2.0 was created using React/Redux/Node.\nFor more information, visit https://getstream.io/winds/.\nTo contribute or run your own version head over to Github: https://github.com/getstream/winds",
@@ -292,5 +146,4 @@
       }
     }
   }
->>>>>>> 79358913
 }