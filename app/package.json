--- conflicted
+++ resolved
@@ -98,12 +98,8 @@
     "electron-builder": "^20.19.2",
     "electron-devtools-installer": "^2.2.4",
     "electron-osx-sign": "^0.4.10",
-<<<<<<< HEAD
-    "eslint": "^5.0.1",
     "eslint-plugin-jsx-a11y": "^6.1.0",
-=======
     "eslint": "^5.1.0",
->>>>>>> e4b2fa43
     "eslint-plugin-react": "^7.10.0",
     "json": "^9.0.6",
     "prettier": "^1.13.7",
