--- conflicted
+++ resolved
@@ -126,22 +126,14 @@
 				</label>
 				<div className="collapsible-content">
 					<form
-<<<<<<< HEAD
-						onSubmit={event => {
-=======
 						onSubmit={(event) => {
->>>>>>> 4303d996
 							this.setState({ emailHTML: 'Loading' });
 							fetch(
 								'get',
 								`/email/${this.state.emailType}?user=${
 									this.state.userID
 								}`,
-<<<<<<< HEAD
-							).then(res => {
-=======
 							).then((res) => {
->>>>>>> 4303d996
 								this.setState({ emailHTML: res.data });
 							});
 							event.preventDefault();
@@ -152,11 +144,7 @@
 							<input
 								value={this.state.userID}
 								name="user_id"
-<<<<<<< HEAD
-								onChange={event => {
-=======
 								onChange={(event) => {
->>>>>>> 4303d996
 									this.setState({ userID: event.target.value });
 								}}
 							/>
@@ -164,11 +152,7 @@
 						&nbsp;
 						<select
 							value={this.state.emailType}
-<<<<<<< HEAD
-							onChange={event => {
-=======
 							onChange={(event) => {
->>>>>>> 4303d996
 								this.setState({
 									emailHTML: 'No content',
 									emailType: event.target.value,
