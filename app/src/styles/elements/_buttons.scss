.btn {
	align-items: center;
	border-radius: 100000px;
	border-style: solid;
	border-width: 2px;
	box-shadow: $button-box-shadow;
	cursor: pointer;
	display: flex;
	font-size: 0.9em;
	font-weight: 600;
	justify-content: center;
	min-height: min-content;
	outline: none;
	overflow: visible;
	padding: 0.5em 2em;
	text-decoration: none;
	text-transform: uppercase;

	&:focus {
		box-shadow: $mega-box-shadow;

		&.no-focus {
			box-shadow: $button-box-shadow;
		}
	}

	&.primary {
		background-color: $background-green;
		border-color: $background-green;
		color: $foreground-white;

		&:disabled {
			background-color: $background-darkgray;
			border-color: $background-darkgray;
		}

		&.alt {
			background-image: linear-gradient(-180deg, #3da192 0%, #4d9596 100%);
			border-color: transparent;

			&.hollow {
				background-color: none;
				background-image: none;
				border-color: $background-darkgreen;
				color: $background-darkgreen;
			}

			&:disabled {
				background-color: $background-darkgray;
				background-image: none;
				border-color: $background-darkgray;
			}
		}
	}

	&.secondary {
		background-color: $background-darkgray;
		border-color: $background-darkgray;
		color: $foreground-white;
	}

	&.hollow {
		background-color: transparent;
		border-color: $foreground-green;
		color: $foreground-green;

		&.alt {
			border-color: $foreground-white;
			color: $foreground-white;

			&.selected {
				background-color: $background-white;
				color: $foreground-black;
			}
		}
	}

	&.link {
		background-color: transparent;
		border: none;
		box-shadow: none;
		color: $foreground-green;

		&.cancel {
			color: $foreground-darkgray;
		}
	}

	&.with-icon {
		padding-left: 0;
		padding-right: 1em;

		img {
			margin-left: 1em;
			margin-right: 1em;
		}
	}

	&.with-circular-icon {
		padding-bottom: 0.25em;
		padding-left: 0;
		padding-right: 1em;
		padding-top: 0.25em;

		img {
			margin-left: 0.25em;
			margin-right: 1em;
		}
	}

	&:disabled {
		background-color: $background-darkgray;
		border-color: $background-darkgray;
		cursor: not-allowed;
	}

	&.play,
	&.pause {
		align-items: center;
		background-color: $background-black;
		border: none;
		border-radius: 10000px;
		color: $foreground-white;
		display: flex;
		height: 40px;
		justify-content: center;
		padding: 0;
		width: 40px;
	}

	&.delete {
		border-color: $foreground-red;
		color: $foreground-red;
	}
<<<<<<< HEAD

	&.export {
		margin-right: 5px;
		text-align: center;
	}
=======
}

.red {
	color: $alarm-red;
>>>>>>> 12c4736e
}<|MERGE_RESOLUTION|>--- conflicted
+++ resolved
@@ -132,16 +132,13 @@
 		border-color: $foreground-red;
 		color: $foreground-red;
 	}
-<<<<<<< HEAD
 
 	&.export {
 		margin-right: 5px;
 		text-align: center;
 	}
-=======
 }
 
 .red {
 	color: $alarm-red;
->>>>>>> 12c4736e
 }