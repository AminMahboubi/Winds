--- conflicted
+++ resolved
@@ -187,17 +187,8 @@
 					<p>There was a problem loading this article :(</p>
 					<p>To read the article, head on over to:</p>
 					<p>
-<<<<<<< HEAD
-						<a
-							href={this.props.url}
-							rel="noopener noreferrer"
-							target="_blank"
-						>
-							{this.props.title}
-=======
-						<a href={article.url} target="_blank">
+						<a href={article.url} rel="noopener noreferrer" target="_blank">
 							{article.title}
->>>>>>> 4303d996
 						</a>
 					</p>
 				</div>
@@ -222,9 +213,9 @@
 								e.stopPropagation();
 								pinID
 									? unpinArticle(
-											pinID,
-											article._id,
-											this.props.dispatch,
+										pinID,
+										article._id,
+										this.props.dispatch,
 									  )
 									: pinArticle(article._id, this.props.dispatch);
 							}}
@@ -267,12 +258,8 @@
 									</a>
 								) : (
 									<a
-<<<<<<< HEAD
-										href={this.props.socialScore.reddit.url}
+										href={article.socialScore.reddit.url}
 										rel="noopener noreferrer"
-=======
-										href={article.socialScore.reddit.url}
->>>>>>> 4303d996
 										target="_blank"
 									>
 										<i className="fab fa-reddit-alien" />
@@ -300,12 +287,8 @@
 									</a>
 								) : (
 									<a
-<<<<<<< HEAD
-										href={this.props.socialScore.hackernews.url}
+										href={article.socialScore.hackernews.url}
 										rel="noopener noreferrer"
-=======
-										href={article.socialScore.hackernews.url}
->>>>>>> 4303d996
 										target="_blank"
 									>
 										<i className="fab fa-hacker-news-square" />
@@ -337,12 +320,12 @@
 									enclosure.type.includes('audio') ||
 									enclosure.type.includes('video') ||
 									enclosure.type.includes('youtube') ? (
-										<ReactPlayer
-											controls={true}
-											key={enclosure._id}
-											url={enclosure.url}
-										/>
-									) : null,
+											<ReactPlayer
+												controls={true}
+												key={enclosure._id}
+												url={enclosure.url}
+											/>
+										) : null,
 							)}
 					</div>
 					{articleContents}
