import UserProfileSettingsDrawer from './UserProfileSettingsDrawer';
import octocatDarkIcon from '../images/logos/octocat-dark.svg';
import backIcon from '../images/icons/back.svg';
import forwardIcon from '../images/icons/forward.svg';
import githubIcon from '../images/Octocat.png';
import homeIcon from '../images/icons/home.svg';
import refreshIcon from '../images/icons/refresh-black.svg';
import addIcon from '../images/icons/add.svg';
import { Link, withRouter } from 'react-router-dom';
import React, { Component } from 'react';
import Avatar from './Avatar';
import Img from 'react-image';
import PropTypes from 'prop-types';
import SearchBar from './SearchBar';
import { connect } from 'react-redux';
import Popover from 'react-popover';
import AddRSSModal from './AddRSSModal';
import AddPodcastModal from './AddPodcastModal';
import AddOPMLModal from './AddOPMLModal';

class Header extends Component {
	constructor(props) {
		super(props);

		this.state = {
			editProfileDrawerIsOpen: false,
			githubPopoverIsOpen: false,
			newContentPopoverIsOpen: false,
			newPodcastModalIsOpen: false,
			newRSSModalIsOpen: false,
		};
	}

	toggleGithubPopover = (e) => {
		e.preventDefault();
		this.setState((prevState) => ({
			githubPopoverIsOpen: !prevState.githubPopoverIsOpen,
		}));
	};

	toggleNewContentPopover = (e) => {
		e.preventDefault();
		this.setState((prevState) => ({
			newContentPopoverIsOpen: !prevState.newContentPopoverIsOpen,
		}));
	};

	toggleNewRSSModal = () => {
		this.setState((prevState) => ({
			newContentPopoverIsOpen: false,
			newRSSModalIsOpen: !prevState.newRSSModalIsOpen,
		}));
	};

	toggleNewPodcastModal = () => {
		this.setState((prevState) => ({
			newContentPopoverIsOpen: false,
			newPodcastModalIsOpen: !prevState.newPodcastModalIsOpen,
		}));
	};

	toggleOPMLModal = () => {
		this.setState((prevState) => ({
			newContentPopoverIsOpen: false,
			addOPMLModalIsOpen: !prevState.addOPMLModalIsOpen,
		}));
	};

	toggleProfilePopover = () => {
		this.setState((prevState) => ({
			profilePopoverIsOpen: !prevState.profilePopoverIsOpen,
		}));
	};

	closeProfilePopover = () => {
		this.setState({ profilePopoverIsOpen: false });
	};

	closeDrawer = () => {
		this.setState({ editProfileDrawerIsOpen: false });
	};

	openDrawer = () => {
		this.setState({ editProfileDrawerIsOpen: true });
	};

	render() {
		const profilePopover = (
			<div className="popover-panel profile-popover">
				<div className="panel-element user">
					<div className="avatar">
						<a href="https://gravatar.com">
							<Avatar
								gravatarURL={this.props.user.gravatar}
								height={80}
								userID={this.props.user._id}
								width={80}
							/>
						</a>
					</div>
					<div className="user-info">
						<span className="name">{this.props.user.name}</span>
						<span className="username">{this.props.user.username}</span>
					</div>
					<div className="link-to-profile">
						<button
							className="btn primary alt"
							onClick={() => {
								this.openDrawer();
								this.closeProfilePopover();
							}}
						>
							Settings
						</button>
					</div>
				</div>
				{this.props.user.admin && (
					<Link className="panel-element" to="/admin">
						admin section
					</Link>
				)}
				<div
					className="panel-element sign-out"
					onClick={() => {
						localStorage.clear();
						window.location.reload();
					}}
				>
					<span>Sign out</span>
					<span>
						<i className="fas fa-sign-out-alt" />
					</span>
				</div>
			</div>
		);

		const newContentPopover = (
			<div className="popover-panel new-content-popover">
				<div className="panel-element" onClick={this.toggleNewPodcastModal}>
					<i className="fas fa-podcast" />
					<span>New Podcast</span>
				</div>
				<div className="panel-element" onClick={this.toggleNewRSSModal}>
					<i className="fas fa-rss" />
					<span>New RSS</span>
				</div>
				<div className="panel-element" onClick={this.toggleOPMLModal}>
					<i className="far fa-file-alt" />
					<span>Add OMPL</span>
				</div>
			</div>
		);

<<<<<<< HEAD
		let githubPopover;

		if (isElectron()) {
			githubPopover = (
				<div className="popover-panel github-popover">
					<div
						className="top"
						onClick={e => {
							e.preventDefault();
							window.ipcRenderer.send(
								'open-external-window',
								'https://github.com/GetStream/Winds',
							);
						}}
					>
						<Img src={githubIcon} />
						<a
							className="gh-button"
							href="https://github.com/GetStream/Winds"
						>
							<span className="gh-button__title">
								<svg
									className="gh-button__icon gh-button__icon--github-logo"
									viewbox="0 0 1024 1024"
								>
									<path d="M512 0C229.252 0 0 229.25199999999995 0 512c0 226.251 146.688 418.126 350.155 485.813 25.593 4.686 34.937-11.125 34.937-24.626 0-12.188-0.469-52.562-0.718-95.314-128.708 23.46-161.707-31.541-172.469-60.373-5.525-14.809-30.407-60.249-52.398-72.263-17.988-9.828-43.26-33.237-0.917-33.735 40.434-0.476 69.348 37.308 78.471 52.75 45.938 77.749 119.876 55.627 148.999 42.5 4.654-32.999 17.902-55.627 32.501-68.373-113.657-12.939-233.22-56.875-233.22-253.063 0-55.94 19.968-101.561 52.658-137.404-5.22-12.999-22.844-65.095 5.063-135.563 0 0 42.937-13.749 140.811 52.501 40.811-11.406 84.594-17.031 128.124-17.22 43.499 0.188 87.314 5.874 128.188 17.28 97.689-66.311 140.686-52.501 140.686-52.501 28 70.532 10.375 122.564 5.124 135.499 32.811 35.844 52.626 81.468 52.626 137.404 0 196.686-119.751 240-233.813 252.686 18.439 15.876 34.748 47.001 34.748 94.748 0 68.437-0.686 123.627-0.686 140.501 0 13.625 9.312 29.561 35.25 24.562C877.436 929.998 1024 738.126 1024 512 1024 229.25199999999995 794.748 0 512 0z" />
								</svg>
								<span className="gh-button__title__text">Stars</span>
							</span>
							<span className="gh-button__stat">
								<svg
									className="gh-button__icon gh-button__icon--star"
									viewbox="0 0 896 1024"
								>
									<path d="M896 384l-313.5-40.781L448 64 313.469 343.219 0 384l230.469 208.875L171 895.938l277-148.812 277.062 148.812L665.5 592.875 896 384z" />
								</svg>
								<span className="gh-button__stat__text">5,705</span>
							</span>
						</a>
					</div>
					<a
						className="bottom"
						href="/"
						onClick={e => {
							e.preventDefault();
							window.ipcRenderer.send(
								'open-external-window',
								'https://github.com/GetStream/Winds',
							);
						}}
					>
						<span>View on GitHub</span>
						<Img src={forwardIcon} />
					</a>
				</div>
			);
		} else {
			githubPopover = (
				<div className="popover-panel github-popover">
					<div className="top" href="https://github.com/GetStream/Winds">
						<Img src={githubIcon} />
						<a
							className="gh-button"
							href="https://github.com/GetStream/Winds"
						>
							<span className="gh-button__title">
								<svg
									className="gh-button__icon gh-button__icon--github-logo"
									viewbox="0 0 1024 1024"
								>
									<path d="M512 0C229.252 0 0 229.25199999999995 0 512c0 226.251 146.688 418.126 350.155 485.813 25.593 4.686 34.937-11.125 34.937-24.626 0-12.188-0.469-52.562-0.718-95.314-128.708 23.46-161.707-31.541-172.469-60.373-5.525-14.809-30.407-60.249-52.398-72.263-17.988-9.828-43.26-33.237-0.917-33.735 40.434-0.476 69.348 37.308 78.471 52.75 45.938 77.749 119.876 55.627 148.999 42.5 4.654-32.999 17.902-55.627 32.501-68.373-113.657-12.939-233.22-56.875-233.22-253.063 0-55.94 19.968-101.561 52.658-137.404-5.22-12.999-22.844-65.095 5.063-135.563 0 0 42.937-13.749 140.811 52.501 40.811-11.406 84.594-17.031 128.124-17.22 43.499 0.188 87.314 5.874 128.188 17.28 97.689-66.311 140.686-52.501 140.686-52.501 28 70.532 10.375 122.564 5.124 135.499 32.811 35.844 52.626 81.468 52.626 137.404 0 196.686-119.751 240-233.813 252.686 18.439 15.876 34.748 47.001 34.748 94.748 0 68.437-0.686 123.627-0.686 140.501 0 13.625 9.312 29.561 35.25 24.562C877.436 929.998 1024 738.126 1024 512 1024 229.25199999999995 794.748 0 512 0z" />
								</svg>
								<span className="gh-button__title__text">Stars</span>
							</span>
							<span className="gh-button__stat">
								<svg
									className="gh-button__icon gh-button__icon--star"
									viewbox="0 0 896 1024"
								>
									<path d="M896 384l-313.5-40.781L448 64 313.469 343.219 0 384l230.469 208.875L171 895.938l277-148.812 277.062 148.812L665.5 592.875 896 384z" />
								</svg>
								<span className="gh-button__stat__text">5,705</span>
							</span>
						</a>
					</div>
					<a className="bottom" href="https://github.com/GetStream/Winds">
						<span>View on GitHub</span>
						<Img src={forwardIcon} />
=======
		const githubPopover = (
			<div className="popover-panel github-popover">
				<div className="top">
					<Img src={githubIcon} />
					<a className="gh-button" href="https://github.com/GetStream/Winds">
						<span className="gh-button__title">
							<span className="gh-button__title__text">Stars</span>
						</span>
						<span className="gh-button__stat">
							<span className="gh-button__stat__text">5,705</span>
						</span>
>>>>>>> 4303d996
					</a>
				</div>
				<a className="bottom" href="https://github.com/GetStream/Winds">
					<span>View on GitHub</span>
					<Img src={forwardIcon} />
				</a>
			</div>
		);

		return (
			<header className="header">
				<div className="title">
					<a href="https://getstream.io/?utm_source=Winds&utm_medium=Winds&utm_content=winds_homepage">
						Winds 2.0 – Powered by GetStream.io
					</a>
				</div>
				<div className="header-content">
					<div className="left">
						<div className="nav">
							<div className="back" onClick={this.props.history.goBack}>
								<Img decode={false} src={backIcon} />
							</div>
							<div
								className="forward"
								onClick={this.props.history.goForward}
							>
								<Img decode={false} src={forwardIcon} />
							</div>
						</div>
						<div className="logo">
							<Link to="/">
								<Img decode={false} src={homeIcon} />
							</Link>
						</div>
						<div className="nav">
							<div
								className="refresh"
								onClick={() => {
									window.location.reload();
								}}
							>
								<Img decode={false} src={refreshIcon} />
							</div>
						</div>
					</div>
					<div className="middle">
						<SearchBar />
					</div>
					<div className="right">
						<Popover
							body={profilePopover}
							isOpen={this.state.profilePopoverIsOpen}
							onOuterAction={this.toggleProfilePopover}
							preferPlace="below"
							tipSize={0.1}
						>
							<div onClick={this.toggleProfilePopover}>
								<Avatar
									gravatarURL={this.props.user.gravatar}
									userID={this.props.user._id}
								/>
							</div>
						</Popover>
						<Popover
							body={newContentPopover}
							isOpen={this.state.newContentPopoverIsOpen}
							onOuterAction={this.toggleNewContentPopover}
							preferPlace="below"
							tipSize={0.1}
						>
							<div className="new" onClick={this.toggleNewContentPopover}>
								<Img decode={false} src={addIcon} />
								New
							</div>
						</Popover>
						<Popover
							body={githubPopover}
							isOpen={this.state.githubPopoverIsOpen}
							onOuterAction={this.toggleGithubPopover}
							preferPlace="below"
							tipSize={0.1}
						>
							<div onClick={this.toggleGithubPopover}>
								<Img
									className="open-source"
									decode={false}
									src={octocatDarkIcon}
								/>
							</div>
						</Popover>
					</div>
				</div>
				<AddRSSModal
					done={this.toggleNewRSSModal}
					isOpen={this.state.newRSSModalIsOpen}
					toggleModal={this.toggleNewRSSModal}
				/>
				<AddPodcastModal
					done={this.toggleNewPodcastModal}
					isOpen={this.state.newPodcastModalIsOpen}
					toggleModal={this.toggleNewPodcastModal}
				/>
				<AddOPMLModal
					done={this.toggleOPMLModal}
					isOpen={this.state.addOPMLModalIsOpen}
					toggleModal={this.toggleOPMLModal}
				/>

				<UserProfileSettingsDrawer
					closeDrawer={this.closeDrawer}
					isOpen={this.state.editProfileDrawerIsOpen}
				/>
			</header>
		);
	}
}

Header.propTypes = {
	history: PropTypes.shape({
		goBack: PropTypes.func.isRequired,
		goForward: PropTypes.func.isRequired,
	}),
	user: PropTypes.shape({
		_id: PropTypes.string,
		admin: PropTypes.bool,
		name: PropTypes.string,
		username: PropTypes.string,
		gravatar: PropTypes.string,
	}),
};

const mapStateToProps = (state) => ({
	user: state.user,
});

export default connect(mapStateToProps)(withRouter(Header));<|MERGE_RESOLUTION|>--- conflicted
+++ resolved
@@ -151,96 +151,6 @@
 			</div>
 		);
 
-<<<<<<< HEAD
-		let githubPopover;
-
-		if (isElectron()) {
-			githubPopover = (
-				<div className="popover-panel github-popover">
-					<div
-						className="top"
-						onClick={e => {
-							e.preventDefault();
-							window.ipcRenderer.send(
-								'open-external-window',
-								'https://github.com/GetStream/Winds',
-							);
-						}}
-					>
-						<Img src={githubIcon} />
-						<a
-							className="gh-button"
-							href="https://github.com/GetStream/Winds"
-						>
-							<span className="gh-button__title">
-								<svg
-									className="gh-button__icon gh-button__icon--github-logo"
-									viewbox="0 0 1024 1024"
-								>
-									<path d="M512 0C229.252 0 0 229.25199999999995 0 512c0 226.251 146.688 418.126 350.155 485.813 25.593 4.686 34.937-11.125 34.937-24.626 0-12.188-0.469-52.562-0.718-95.314-128.708 23.46-161.707-31.541-172.469-60.373-5.525-14.809-30.407-60.249-52.398-72.263-17.988-9.828-43.26-33.237-0.917-33.735 40.434-0.476 69.348 37.308 78.471 52.75 45.938 77.749 119.876 55.627 148.999 42.5 4.654-32.999 17.902-55.627 32.501-68.373-113.657-12.939-233.22-56.875-233.22-253.063 0-55.94 19.968-101.561 52.658-137.404-5.22-12.999-22.844-65.095 5.063-135.563 0 0 42.937-13.749 140.811 52.501 40.811-11.406 84.594-17.031 128.124-17.22 43.499 0.188 87.314 5.874 128.188 17.28 97.689-66.311 140.686-52.501 140.686-52.501 28 70.532 10.375 122.564 5.124 135.499 32.811 35.844 52.626 81.468 52.626 137.404 0 196.686-119.751 240-233.813 252.686 18.439 15.876 34.748 47.001 34.748 94.748 0 68.437-0.686 123.627-0.686 140.501 0 13.625 9.312 29.561 35.25 24.562C877.436 929.998 1024 738.126 1024 512 1024 229.25199999999995 794.748 0 512 0z" />
-								</svg>
-								<span className="gh-button__title__text">Stars</span>
-							</span>
-							<span className="gh-button__stat">
-								<svg
-									className="gh-button__icon gh-button__icon--star"
-									viewbox="0 0 896 1024"
-								>
-									<path d="M896 384l-313.5-40.781L448 64 313.469 343.219 0 384l230.469 208.875L171 895.938l277-148.812 277.062 148.812L665.5 592.875 896 384z" />
-								</svg>
-								<span className="gh-button__stat__text">5,705</span>
-							</span>
-						</a>
-					</div>
-					<a
-						className="bottom"
-						href="/"
-						onClick={e => {
-							e.preventDefault();
-							window.ipcRenderer.send(
-								'open-external-window',
-								'https://github.com/GetStream/Winds',
-							);
-						}}
-					>
-						<span>View on GitHub</span>
-						<Img src={forwardIcon} />
-					</a>
-				</div>
-			);
-		} else {
-			githubPopover = (
-				<div className="popover-panel github-popover">
-					<div className="top" href="https://github.com/GetStream/Winds">
-						<Img src={githubIcon} />
-						<a
-							className="gh-button"
-							href="https://github.com/GetStream/Winds"
-						>
-							<span className="gh-button__title">
-								<svg
-									className="gh-button__icon gh-button__icon--github-logo"
-									viewbox="0 0 1024 1024"
-								>
-									<path d="M512 0C229.252 0 0 229.25199999999995 0 512c0 226.251 146.688 418.126 350.155 485.813 25.593 4.686 34.937-11.125 34.937-24.626 0-12.188-0.469-52.562-0.718-95.314-128.708 23.46-161.707-31.541-172.469-60.373-5.525-14.809-30.407-60.249-52.398-72.263-17.988-9.828-43.26-33.237-0.917-33.735 40.434-0.476 69.348 37.308 78.471 52.75 45.938 77.749 119.876 55.627 148.999 42.5 4.654-32.999 17.902-55.627 32.501-68.373-113.657-12.939-233.22-56.875-233.22-253.063 0-55.94 19.968-101.561 52.658-137.404-5.22-12.999-22.844-65.095 5.063-135.563 0 0 42.937-13.749 140.811 52.501 40.811-11.406 84.594-17.031 128.124-17.22 43.499 0.188 87.314 5.874 128.188 17.28 97.689-66.311 140.686-52.501 140.686-52.501 28 70.532 10.375 122.564 5.124 135.499 32.811 35.844 52.626 81.468 52.626 137.404 0 196.686-119.751 240-233.813 252.686 18.439 15.876 34.748 47.001 34.748 94.748 0 68.437-0.686 123.627-0.686 140.501 0 13.625 9.312 29.561 35.25 24.562C877.436 929.998 1024 738.126 1024 512 1024 229.25199999999995 794.748 0 512 0z" />
-								</svg>
-								<span className="gh-button__title__text">Stars</span>
-							</span>
-							<span className="gh-button__stat">
-								<svg
-									className="gh-button__icon gh-button__icon--star"
-									viewbox="0 0 896 1024"
-								>
-									<path d="M896 384l-313.5-40.781L448 64 313.469 343.219 0 384l230.469 208.875L171 895.938l277-148.812 277.062 148.812L665.5 592.875 896 384z" />
-								</svg>
-								<span className="gh-button__stat__text">5,705</span>
-							</span>
-						</a>
-					</div>
-					<a className="bottom" href="https://github.com/GetStream/Winds">
-						<span>View on GitHub</span>
-						<Img src={forwardIcon} />
-=======
 		const githubPopover = (
 			<div className="popover-panel github-popover">
 				<div className="top">
@@ -252,7 +162,6 @@
 						<span className="gh-button__stat">
 							<span className="gh-button__stat__text">5,705</span>
 						</span>
->>>>>>> 4303d996
 					</a>
 				</div>
 				<a className="bottom" href="https://github.com/GetStream/Winds">
