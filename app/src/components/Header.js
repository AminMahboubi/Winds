import UserProfileSettingsDrawer from './UserProfileSettingsDrawer';
import octocatDarkIcon from '../images/logos/octocat-dark.svg';
import backIcon from '../images/icons/back.svg';
import forwardIcon from '../images/icons/forward.svg';
import githubIcon from '../images/Octocat.png';
import homeIcon from '../images/icons/home.svg';
import refreshIcon from '../images/icons/refresh-black.svg';
import addIcon from '../images/icons/add.svg';
import { Link, withRouter } from 'react-router-dom';
import React, { Component } from 'react';
import Avatar from './Avatar';
import Img from 'react-image';
import PropTypes from 'prop-types';
import SearchBar from './SearchBar';
import { connect } from 'react-redux';
import Popover from 'react-popover';
import AddRSSModal from './AddRSSModal';
import AddPodcastModal from './AddPodcastModal';
import AddOPMLModal from './AddOPMLModal';

class Header extends Component {
	constructor(props) {
		super(props);

		this.state = {
			editProfileDrawerIsOpen: false,
			githubPopoverIsOpen: false,
			newContentPopoverIsOpen: false,
			newPodcastModalIsOpen: false,
			newRSSModalIsOpen: false,
		};

		this.toggleGithubPopover = this.toggleGithubPopover.bind(this);
		this.toggleProfilePopover = this.toggleProfilePopover.bind(this);
		this.toggleNewContentPopover = this.toggleNewContentPopover.bind(this);
		this.toggleNewRSSModal = this.toggleNewRSSModal.bind(this);
		this.toggleNewPodcastModal = this.toggleNewPodcastModal.bind(this);
		this.closeDrawer = this.closeDrawer.bind(this);
		this.toggleOPMLModal = this.toggleOPMLModal.bind(this);
	}

	toggleGithubPopover(e) {
		e.preventDefault();
		this.setState({
			githubPopoverIsOpen: !this.state.githubPopoverIsOpen,
		});
	}

	toggleNewContentPopover(e) {
		e.preventDefault();
		this.setState({
			newContentPopoverIsOpen: !this.state.newContentPopoverIsOpen,
		});
	}

	toggleNewRSSModal() {
		this.setState({
			newContentPopoverIsOpen: false,
			newRSSModalIsOpen: !this.state.newRSSModalIsOpen,
		});
	}

	toggleNewPodcastModal() {
		this.setState({
			newContentPopoverIsOpen: false,
			newPodcastModalIsOpen: !this.state.newPodcastModalIsOpen,
		});
	}

	toggleOPMLModal() {
		this.setState({
			newContentPopoverIsOpen: false,
			addOPMLModalIsOpen: !this.state.addOPMLModalIsOpen,
		});
	}

	toggleProfilePopover() {
		this.setState({
			profilePopoverIsOpen: !this.state.profilePopoverIsOpen,
		});
	}

	closeProfilePopover() {
		this.setState({
			profilePopoverIsOpen: false,
		});
	}

	closeDrawer() {
		this.setState({
			editProfileDrawerIsOpen: false,
		});
	}

	openDrawer() {
		this.setState({
			editProfileDrawerIsOpen: true,
		});
	}

	render() {
		const { location } = this.props;

		let profilePopover = (
			<div className="popover-panel profile-popover">
				<div className="panel-element user">
					<div className="avatar">
						<a href="https://gravatar.com">
							<Avatar
								gravatarURL={this.props.user.gravatar}
								height={80}
								userID={this.props.user._id}
								width={80}
							/>
						</a>
					</div>
					<div className="user-info">
						<span className="name">{this.props.user.name}</span>
						<span className="username">{this.props.user.username}</span>
					</div>
					<div className="link-to-profile">
						<button
							className="btn primary alt"
							onClick={() => {
								this.openDrawer();
								this.closeProfilePopover();
							}}
						>
							Settings
						</button>
					</div>
				</div>
				{this.props.user.admin ? (
					<Link className="panel-element" to="/admin">
						admin section
					</Link>
				) : null}
				<div
					className="panel-element sign-out"
					onClick={() => {
						localStorage.clear();
						window.location.reload();
					}}
				>
					<span>Sign out</span>
					<span>
						<i className="fas fa-sign-out-alt" />
					</span>
				</div>
			</div>
		);

		let newContentPopover = (
			<div className="popover-panel new-content-popover">
				<div className="panel-element" onClick={this.toggleNewPodcastModal}>
					<i className="fas fa-podcast" />
					<span>New Podcast</span>
				</div>
				<div className="panel-element" onClick={this.toggleNewRSSModal}>
					<i className="fas fa-rss" />
					<span>New RSS</span>
				</div>
				<div className="panel-element" onClick={this.toggleOPMLModal}>
					<i className="far fa-file-alt" />
					<span>Add OMPL</span>
				</div>
			</div>
		);

<<<<<<< HEAD
		// for the time being, setting up two github popovers - one for electron and one for web, to handle URLs correctly. will refactor later - <3, @kenhoff
=======
		let userAgent = navigator.userAgent.toLowerCase();
		let isElectron = userAgent.indexOf(' electron/') > -1;
>>>>>>> 404c1c3b
		let githubPopover;

		if (isElectron) {
			githubPopover = (
				<div className="popover-panel github-popover">
					<div
						className="top"
						onClick={e => {
							e.preventDefault();
							window.ipcRenderer.send(
								'open-external-window',
								'https://github.com/GetStream/Winds',
							);
						}}
					>
						<Img src={githubIcon} />
						<a
							className="gh-button"
							href="https://github.com/GetStream/Winds"
						>
							<span className="gh-button__title">
								<svg
									className="gh-button__icon gh-button__icon--github-logo"
									viewbox="0 0 1024 1024"
								>
									<path d="M512 0C229.252 0 0 229.25199999999995 0 512c0 226.251 146.688 418.126 350.155 485.813 25.593 4.686 34.937-11.125 34.937-24.626 0-12.188-0.469-52.562-0.718-95.314-128.708 23.46-161.707-31.541-172.469-60.373-5.525-14.809-30.407-60.249-52.398-72.263-17.988-9.828-43.26-33.237-0.917-33.735 40.434-0.476 69.348 37.308 78.471 52.75 45.938 77.749 119.876 55.627 148.999 42.5 4.654-32.999 17.902-55.627 32.501-68.373-113.657-12.939-233.22-56.875-233.22-253.063 0-55.94 19.968-101.561 52.658-137.404-5.22-12.999-22.844-65.095 5.063-135.563 0 0 42.937-13.749 140.811 52.501 40.811-11.406 84.594-17.031 128.124-17.22 43.499 0.188 87.314 5.874 128.188 17.28 97.689-66.311 140.686-52.501 140.686-52.501 28 70.532 10.375 122.564 5.124 135.499 32.811 35.844 52.626 81.468 52.626 137.404 0 196.686-119.751 240-233.813 252.686 18.439 15.876 34.748 47.001 34.748 94.748 0 68.437-0.686 123.627-0.686 140.501 0 13.625 9.312 29.561 35.25 24.562C877.436 929.998 1024 738.126 1024 512 1024 229.25199999999995 794.748 0 512 0z" />
								</svg>
								<span className="gh-button__title__text">Stars</span>
							</span>
							<span className="gh-button__stat">
								<svg
									className="gh-button__icon gh-button__icon--star"
									viewbox="0 0 896 1024"
								>
									<path d="M896 384l-313.5-40.781L448 64 313.469 343.219 0 384l230.469 208.875L171 895.938l277-148.812 277.062 148.812L665.5 592.875 896 384z" />
								</svg>
								<span className="gh-button__stat__text">5,705</span>
							</span>
						</a>
					</div>
					<a
						className="bottom"
						onClick={e => {
							e.preventDefault();
							window.ipcRenderer.send(
								'open-external-window',
								'https://github.com/GetStream/Winds',
							);
						}}
					>
						<span>View on GitHub</span>
						<Img src={forwardIcon} />
					</a>
				</div>
			);
		} else {
			githubPopover = (
				<div className="popover-panel github-popover">
					<div className="top" href="https://github.com/GetStream/Winds">
						<Img src={githubIcon} />
						<a
							className="gh-button"
							href="https://github.com/GetStream/Winds"
						>
							<span className="gh-button__title">
								<svg
									className="gh-button__icon gh-button__icon--github-logo"
									viewbox="0 0 1024 1024"
								>
									<path d="M512 0C229.252 0 0 229.25199999999995 0 512c0 226.251 146.688 418.126 350.155 485.813 25.593 4.686 34.937-11.125 34.937-24.626 0-12.188-0.469-52.562-0.718-95.314-128.708 23.46-161.707-31.541-172.469-60.373-5.525-14.809-30.407-60.249-52.398-72.263-17.988-9.828-43.26-33.237-0.917-33.735 40.434-0.476 69.348 37.308 78.471 52.75 45.938 77.749 119.876 55.627 148.999 42.5 4.654-32.999 17.902-55.627 32.501-68.373-113.657-12.939-233.22-56.875-233.22-253.063 0-55.94 19.968-101.561 52.658-137.404-5.22-12.999-22.844-65.095 5.063-135.563 0 0 42.937-13.749 140.811 52.501 40.811-11.406 84.594-17.031 128.124-17.22 43.499 0.188 87.314 5.874 128.188 17.28 97.689-66.311 140.686-52.501 140.686-52.501 28 70.532 10.375 122.564 5.124 135.499 32.811 35.844 52.626 81.468 52.626 137.404 0 196.686-119.751 240-233.813 252.686 18.439 15.876 34.748 47.001 34.748 94.748 0 68.437-0.686 123.627-0.686 140.501 0 13.625 9.312 29.561 35.25 24.562C877.436 929.998 1024 738.126 1024 512 1024 229.25199999999995 794.748 0 512 0z" />
								</svg>
								<span className="gh-button__title__text">Stars</span>
							</span>
							<span className="gh-button__stat">
								<svg
									className="gh-button__icon gh-button__icon--star"
									viewbox="0 0 896 1024"
								>
									<path d="M896 384l-313.5-40.781L448 64 313.469 343.219 0 384l230.469 208.875L171 895.938l277-148.812 277.062 148.812L665.5 592.875 896 384z" />
								</svg>
								<span className="gh-button__stat__text">5,705</span>
							</span>
						</a>
					</div>
					<a className="bottom" href="https://github.com/GetStream/Winds">
						<span>View on GitHub</span>
						<Img src={forwardIcon} />
					</a>
				</div>
			);
		}

		let header = (
			<header className={'header'}>
				<div className="title">
					<a href="https://getstream.io/?utm_source=Winds&utm_medium=Winds&utm_content=winds_homepage">
						Winds 2.0 – Powered by GetStream.io
					</a>
				</div>
				<div className="header-content">
					<div className="left">
						<div className="nav">
							<div className="back" onClick={this.props.history.goBack}>
								<Img decode={false} src={backIcon} />
							</div>
							<div
								className="forward"
								onClick={this.props.history.goForward}
							>
								<Img decode={false} src={forwardIcon} />
							</div>
						</div>
						<div className="logo">
							<Link to="/">
								<Img decode={false} src={homeIcon} />
							</Link>
						</div>
						<div className="nav">
							<div
								className="refresh"
								onClick={() => {
									window.location.reload();
								}}
							>
								<Img decode={false} src={refreshIcon} />
							</div>
						</div>
					</div>
					<div className="middle">
						<SearchBar />
					</div>
					<div className="right">
						<Popover
							body={profilePopover}
							isOpen={this.state.profilePopoverIsOpen}
							onOuterAction={this.toggleProfilePopover}
							preferPlace="below"
							tipSize={0.1}
						>
							<div onClick={this.toggleProfilePopover}>
								<Avatar
									gravatarURL={this.props.user.gravatar}
									userID={this.props.user._id}
								/>
							</div>
						</Popover>
						<Popover
							body={newContentPopover}
							isOpen={this.state.newContentPopoverIsOpen}
							onOuterAction={this.toggleNewContentPopover}
							preferPlace="below"
							tipSize={0.1}
						>
							<div className="new" onClick={this.toggleNewContentPopover}>
								<Img decode={false} src={addIcon} />
								New
							</div>
						</Popover>
						<Popover
							body={githubPopover}
							isOpen={this.state.githubPopoverIsOpen}
							onOuterAction={this.toggleGithubPopover}
							preferPlace="below"
							tipSize={0.1}
						>
							<div onClick={this.toggleGithubPopover}>
								<Img
									className="open-source"
									decode={false}
									src={octocatDarkIcon}
								/>
							</div>
						</Popover>
					</div>
				</div>
				<AddRSSModal
					done={this.toggleNewRSSModal}
					isOpen={this.state.newRSSModalIsOpen}
					toggleModal={this.toggleNewRSSModal}
				/>
				<AddPodcastModal
					done={this.toggleNewPodcastModal}
					isOpen={this.state.newPodcastModalIsOpen}
					toggleModal={this.toggleNewPodcastModal}
				/>
				<AddOPMLModal
					done={this.toggleOPMLModal}
					isOpen={this.state.addOPMLModalIsOpen}
					toggleModal={this.toggleOPMLModal}
				/>

				<UserProfileSettingsDrawer
					closeDrawer={this.closeDrawer}
					isOpen={this.state.editProfileDrawerIsOpen}
				/>
			</header>
		);

		if (
			location.pathname !== '/onboarding' &&
			location.pathname !== '/onboarding/2'
		) {
			return header;
		} else {
			return false;
		}
	}
}

Header.defaultProps = {
	showIntroBanner: true,
};

Header.propTypes = {
	history: PropTypes.shape({
		goBack: PropTypes.func.isRequired,
		goForward: PropTypes.func.isRequired,
	}),
	location: PropTypes.shape({ pathname: PropTypes.string.isRequired }).isRequired,
	showIntroBanner: PropTypes.bool,
	user: PropTypes.shape({
		_id: PropTypes.string,
		admin: PropTypes.bool,
		name: PropTypes.string,
		username: PropTypes.string,
		gravatar: PropTypes.string,
	}),
};

const mapStateToProps = state => {
	return {
		showIntroBanner: state.showIntroBanner,
		user: state.users[localStorage['authedUser']],
	};
};

export default connect(mapStateToProps)(withRouter(Header));<|MERGE_RESOLUTION|>--- conflicted
+++ resolved
@@ -1,3 +1,4 @@
+import isElectron from 'is-electron';
 import UserProfileSettingsDrawer from './UserProfileSettingsDrawer';
 import octocatDarkIcon from '../images/logos/octocat-dark.svg';
 import backIcon from '../images/icons/back.svg';
@@ -167,12 +168,6 @@
 			</div>
 		);
 
-<<<<<<< HEAD
-		// for the time being, setting up two github popovers - one for electron and one for web, to handle URLs correctly. will refactor later - <3, @kenhoff
-=======
-		let userAgent = navigator.userAgent.toLowerCase();
-		let isElectron = userAgent.indexOf(' electron/') > -1;
->>>>>>> 404c1c3b
 		let githubPopover;
 
 		if (isElectron) {
