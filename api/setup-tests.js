import fs from 'fs';
import path from 'path';
import Mocha from 'mocha';
import chai from 'chai';
import chaiHttp from 'chai-http';
import redis from 'redis';
import { promisify } from 'util';
import { stringify } from 'flatted/cjs';

import config from './src/config';
import db from './src/utils/db';
import api from './src/server';
import logger from './src/utils/logger';

api.use((err, req, res, next) => {
	if (err) {
		logger.error(err.stack);
<<<<<<< HEAD
=======
		if (err.request) {
			logger.error(`REQUEST = ${stringify(err.request)}`);
		}
		if (err.response) {
			logger.error(`RESPONSE = ${stringify(err.response)}`);
		}
>>>>>>> bccd5f58
	}
	next(err, req, res);
});

chai.use(chaiHttp);

function wrapMocha(onPrepare, onUnprepare) {
	// Monkey-patch run method
	const run = Mocha.prototype.run;

	Mocha.prototype.run = function(done) {
		const self = this;
		onPrepare().then(() => {
			run.call(self, function() {
				/* istanbul ignore else */
				if (typeof onUnprepare === 'function') {
					onUnprepare.apply(this, arguments);
					done.apply(this, arguments);
				} else {
					done.apply(this, arguments);
				}
			});
		}).catch(err => {
			if (err instanceof Error) {
				console.error(err.stack);
			}
			process.exit(1);
		});
	};
}

wrapMocha(async () => {
	if (!config.database.uri)
		throw new Error('Missing MongoDB connection string. Check config');
	if (!config.cache.uri)
		throw new Error('Missing Redis connection string. Check config');

	const redisClient = redis.createClient(config.cache.uri);
	const mongo = await db;

	//XXX: drop all data before running tests
	await mongo.connection.dropDatabase();
	await redisClient.send_command('FLUSHDB');

	fs.readdirSync(path.join(__dirname, 'src', 'routes')).forEach(file => {
		if (file.endsWith('.js')) {
			require('./src/routes/' + file)(api);
		}
	});
}, failures => {
	// XXX: don't care about open connections
	setTimeout(() => process.exit(failures ? 1 : 0), 3000);
});<|MERGE_RESOLUTION|>--- conflicted
+++ resolved
@@ -15,15 +15,12 @@
 api.use((err, req, res, next) => {
 	if (err) {
 		logger.error(err.stack);
-<<<<<<< HEAD
-=======
 		if (err.request) {
 			logger.error(`REQUEST = ${stringify(err.request)}`);
 		}
 		if (err.response) {
 			logger.error(`RESPONSE = ${stringify(err.response)}`);
 		}
->>>>>>> bccd5f58
 	}
 	next(err, req, res);
 });
