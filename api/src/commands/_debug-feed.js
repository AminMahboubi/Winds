--- conflicted
+++ resolved
@@ -6,12 +6,7 @@
 import logger from '../utils/logger';
 import Podcast from '../models/podcast';
 import RSS from '../models/rss';
-<<<<<<< HEAD
-import { RssQueueAdd, PodcastQueueAdd } from '../asyncTasks';
-=======
-import normalize from 'normalize-url';
 import {RssQueueAdd, PodcastQueueAdd} from '../asyncTasks';
->>>>>>> 1136176b
 
 // do stuff
 export async function debugFeed(feedType, feedUrls) {
