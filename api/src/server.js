--- conflicted
+++ resolved
@@ -7,30 +7,18 @@
 import jwt from 'express-jwt';
 import limit from 'express-rate-limit';
 
-<<<<<<< HEAD
-import config from './config';
-import logger from './utils/logger';
-=======
 import config from "./config"
 import logger from "./utils/logger"
 import { setupExpressRequestHandler, setupExpressErrorHandler } from "./utils/errors"
->>>>>>> 14fab58f
 
 const api = express();
 
-<<<<<<< HEAD
-api.use(cors());
-api.use(compression());
-api.use(bodyParser.urlencoded({ extended: true }));
-api.use(bodyParser.json());
-=======
 setupExpressRequestHandler(api);
 
 api.use(cors())
 api.use(compression())
 api.use(bodyParser.urlencoded({ extended: true }))
 api.use(bodyParser.json())
->>>>>>> 14fab58f
 
 api.enable('trust proxy');
 api.use(
@@ -44,20 +32,6 @@
 api.set('json spaces', 4);
 
 api.use(
-<<<<<<< HEAD
-	jwt({ secret: config.jwt.secret }).unless({
-		path: [
-			'/',
-			'/health',
-			'/status',
-			'/auth/signup',
-			'/auth/login',
-			'/auth/forgot-password',
-			'/auth/reset-password',
-		],
-	}),
-);
-=======
     jwt({ secret: config.jwt.secret }).unless({
         path: [
             "/",
@@ -72,7 +46,6 @@
         ],
     }),
 )
->>>>>>> 14fab58f
 
 api.use((err, req, res, next) => {
 	if (err.name === 'UnauthorizedError') {
@@ -90,27 +63,6 @@
 })
 
 if (require.main === module) {
-<<<<<<< HEAD
-	api.listen(config.server.port, err => {
-		if (err) {
-			logger.error(err);
-			process.exit(1);
-		}
-
-		require('./utils/db');
-
-		fs.readdirSync(path.join(__dirname, 'routes')).map(file => {
-			if (file.endsWith('.js')) {
-				require('./routes/' + file)(api);
-			}
-		});
-
-		logger.info(`API is now running on port ${config.server.port} in ${config.env} mode`);
-	});
-}
-
-module.exports = api;
-=======
     require("./utils/db")
     api.listen(config.server.port, err => {
         if (err) {
@@ -123,5 +75,4 @@
 
 setupExpressErrorHandler(api);
 
-module.exports = api
->>>>>>> 14fab58f
+module.exports = api