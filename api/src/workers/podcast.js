// this should be the first import
import '../loadenv';

import stream from 'getstream';
import normalize from 'normalize-url';
import moment from 'moment';

import Podcast from '../models/podcast';
import Episode from '../models/episode';

import '../utils/db';
import config from '../config';
import logger from '../utils/logger';
import search from '../utils/search';
import sendPodcastToCollections from '../utils/events/sendPodcastToCollections';
import { ParsePodcast } from './parsers';
import util from 'util';

import async_tasks from '../async_tasks';

const streamClient = stream.connect(config.stream.apiKey, config.stream.apiSecret);

// TODO: move this to separate main.js
logger.info('Starting to process podcasts....');
<<<<<<< HEAD
async_tasks.ProcessPodcastQueue(10, handlePodcast);
=======

podcastQueue.process(5, handlePodcast);
>>>>>>> a3351546

// the top level handlePodcast just handles error handling
async function handlePodcast(job) {
	let promise = _handlePodcast(job);
	promise.catch(err => {
		logger.warn(`podcast job ${job} broke with err ${err}`);
	});
	return promise;
}

// Handle Podcast scrapes the podcast and updates the episodes
async function _handlePodcast(job) {
	logger.info(`Processing ${job.data.url}`);

	// verify we have the podcast object
	let podcastID = job.data.podcast;
	let podcast = await Podcast.findOne({ _id: podcastID });
	if (!podcast) {
		logger.warn(`Podcast with ID ${job.data.podcast} does not exist`);
		return;
	}

	// mark as done, will be schedule again in 15 min from now
	// we do this early so a temporary failure doesnt leave things in a broken state
	let completed = await markDone(podcastID);

	// parse the episodes
	let podcastContent;
	try {
		podcastContent = await util.promisify(ParsePodcast)(job.data.url);
	} catch (e) {
		logger.info(`podcast scraping broke for url ${job.data.url}`);
		return;
	}

	// update the episodes
	logger.info(`Updating ${podcastContent.episodes.length} episodes`);
	let allEpisodes = await Promise.all(
		podcastContent.episodes.map(episode => {
			let normalizedUrl = normalize(episode.url);
			episode.url = normalizedUrl;
			return updateEpisode(podcast._id, normalizedUrl, episode);
		}),
	);

	// Only send updated episodes to Stream
	let updatedEpisodes = allEpisodes.filter(updatedEpisode => {
		return updatedEpisode;
	});

	if (updatedEpisodes.length > 0) {
		let chunkSize = 100;
		let podcastFeed = streamClient.feed('podcast', podcastID);
		for (let i = 0, j = updatedEpisodes.length; i < j; i += chunkSize) {
			let chunk = updatedEpisodes.slice(i, i + chunkSize);
			let streamEpisodes = chunk.map(episode => {
				return {
					actor: episode.podcast,
					foreign_id: `episodes:${episode._id}`,
					object: episode._id,
					time: episode.publicationDate,
					verb: 'podcast_episode',
				};
			});

			// addActivities to Stream
			let streamResponse = await podcastFeed.addActivities(streamEpisodes);
			// update the collection information for follow suggestions
			let collectionResponse = await sendPodcastToCollections(podcastID);
		}
	}
}

// updateEpisode updates 1 episode and sync the data to og scraping
async function updateEpisode(podcastID, normalizedUrl, episode) {
	let rawEpisode = await Episode.findOneAndUpdate(
		{
			podcast: podcastID,
			url: normalizedUrl, // do not lowercase this - some podcast URLs are case-sensitive
		},
		{
			description: episode.description,
			duration: episode.duration,
			enclosure: episode.enclosure,
			images: episode.images,
			link: episode.link,
			podcast: podcastID,
			publicationDate: episode.publicationDate,
			title: episode.title,
			url: episode.url,
		},
		{
			new: true,
			rawResult: true,
			upsert: true,
		},
	);
	let newEpisode = rawEpisode.value;
	if (rawEpisode.lastErrorObject.updatedExisting) {
		return;
	} else if (newEpisode.link) {
		await async_tasks.OgQueueAdd(
			{
				type: 'episode',
				url: newEpisode.link,
			},
			{
				removeOnComplete: true,
				removeOnFail: true,
			},
		);
		return newEpisode;
	}
}

// markDone sets lastScraped to now and isParsing to false
async function markDone(podcastID) {
	/*
	Set the last scraped for the given rssID
	*/
	let now = moment().toISOString();
	let updated = await Podcast.update(
		{ _id: podcastID },
		{
			lastScraped: now,
			isParsing: false,
		},
	);
	return updated;
}<|MERGE_RESOLUTION|>--- conflicted
+++ resolved
@@ -22,12 +22,7 @@
 
 // TODO: move this to separate main.js
 logger.info('Starting to process podcasts....');
-<<<<<<< HEAD
-async_tasks.ProcessPodcastQueue(10, handlePodcast);
-=======
-
-podcastQueue.process(5, handlePodcast);
->>>>>>> a3351546
+async_tasks.ProcessPodcastQueue(5, handlePodcast);
 
 // the top level handlePodcast just handles error handling
 async function handlePodcast(job) {
