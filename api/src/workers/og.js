import '../loadenv';

import Queue from 'bull';
import normalize from 'normalize-url';
import ogs from 'open-graph-scraper';

// rss import model is needed because Article refs it
import RSS from '../models/rss'; // eslint-disable-line
import Podcast from '../models/podcast'; // eslint-disable-line

import Article from '../models/article';
import Episode from '../models/episode';

import '../utils/db';
import {Raven, CaptureError} from '../utils/errors';

import config from '../config';
import logger from '../utils/logger';

const ogQueue = new Queue('og', config.cache.uri);

logger.info('Starting the OG worker, now supporting podcasts, episodes and articles');
ogQueue.process(handleJob);

// Run the OG scraping job
function handleJob(job, done) {
	// Raven context for easy debugging in sentry
	Raven.context(() => {
		logger.info(`Processing opengraph images for ${job.data.url}...`);
		// Note dont normalize the url, this is done when the object is created
		const url = job.data.url;
		const jobType = job.data.type;
		let context = {url, jobType}
		Raven.setContext(context)
		Raven.captureBreadcrumb(context)

		// Lookup the right type of schema: article, episode or podcast
		let schemaMap = {'podcast': Podcast, 'episode': Episode}
		let mongoSchema = schemaMap[jobType] || Article;
		let field = (job.data.type == 'podcast') ? 'link' : 'url';

<<<<<<< HEAD
	// lookup the right type of schema: article, episode or podcast
	let schemaMap = { podcast: Podcast, episode: Episode };
	let mongoSchema = schemaMap[jobType] || Article;
	let field = job.data.type == 'podcast' ? 'link' : 'url';

	mongoSchema
		.findOne({ field: url })
		.then(instance => {
			// if the instance hasn't been created yet, or it already has an OG image, ignore
			if (!instance || instance.images.og) {
				return done();
			} else if (url.endsWith('.mp3')) {
				// ends with mp3, no point in scraping, returning early
				return done();
			} else {
				return ogs({
					followAllRedirects: true,
					maxRedirects: 20,
					timeout: 3000,
					url: url,
				}).then(image => {
					if (!image.data.ogImage || !image.data.ogImage.url) {
						logger.info(`didn't find image for ${url}`);
						return;
					} else {
						logger.info(`Found an image for ${url}`);
					}
					return mongoSchema.update(
						{ _id: instance._id },
						{ $set: { 'images.og': normalize(image.data.ogImage.url) } },
					);
				});
			}
		})
		.then(() => {
			return done();
		})
		.catch(err => {
			logger.error(
				`Error retrieving/saving image for instance: ${url} type ${jobType}`,
			);
			logger.error(JSON.stringify(err));
			return done(err);
		});
=======
		mongoSchema.findOne({ field: url })
			.then(instance => {
				// if the instance hasn't been created yet, or it already has an OG image, ignore
				if (!instance || instance.images.og) {
					return done();
				} else if (url.endsWith('.mp3')) {
					// ends with mp3, no point in scraping, returning early
					return done();
				} else {
					return ogs({
						followAllRedirects: true,
						maxRedirects: 20,
						timeout: 3000,
						url: url,
					}).then(image => {
						if (!image.data.ogImage || !image.data.ogImage.url) {
							logger.info(`Didn't find image for ${url}`);
							return;
						} else {
							logger.info(`Found an image for ${url}`)
							let images = instance.images || {}
							images.og = normalize(image.data.ogImage.url)
							return mongoSchema.update(
								{ _id: instance._id },
								{ $set: { 'images': images } },
							);
						}
					});
				}
			})
			.then(() => {
				return done();
			})
			.catch(err => {
				let msg = `Error retrieving/saving image for OG scraping`
				Raven.captureException(err)
				return done(err);
			});
	});

>>>>>>> eb8b361f
}
let endsWith = (input, suffix) => {
	return input.indexOf(suffix, input.length - suffix.length) !== -1;
};<|MERGE_RESOLUTION|>--- conflicted
+++ resolved
@@ -12,7 +12,7 @@
 import Episode from '../models/episode';
 
 import '../utils/db';
-import {Raven, CaptureError} from '../utils/errors';
+import { Raven, CaptureError } from '../utils/errors';
 
 import config from '../config';
 import logger from '../utils/logger';
@@ -30,62 +30,17 @@
 		// Note dont normalize the url, this is done when the object is created
 		const url = job.data.url;
 		const jobType = job.data.type;
-		let context = {url, jobType}
-		Raven.setContext(context)
-		Raven.captureBreadcrumb(context)
+		let context = { url, jobType };
+		Raven.setContext(context);
+		Raven.captureBreadcrumb(context);
 
 		// Lookup the right type of schema: article, episode or podcast
-		let schemaMap = {'podcast': Podcast, 'episode': Episode}
+		let schemaMap = { podcast: Podcast, episode: Episode };
 		let mongoSchema = schemaMap[jobType] || Article;
-		let field = (job.data.type == 'podcast') ? 'link' : 'url';
+		let field = job.data.type == 'podcast' ? 'link' : 'url';
 
-<<<<<<< HEAD
-	// lookup the right type of schema: article, episode or podcast
-	let schemaMap = { podcast: Podcast, episode: Episode };
-	let mongoSchema = schemaMap[jobType] || Article;
-	let field = job.data.type == 'podcast' ? 'link' : 'url';
-
-	mongoSchema
-		.findOne({ field: url })
-		.then(instance => {
-			// if the instance hasn't been created yet, or it already has an OG image, ignore
-			if (!instance || instance.images.og) {
-				return done();
-			} else if (url.endsWith('.mp3')) {
-				// ends with mp3, no point in scraping, returning early
-				return done();
-			} else {
-				return ogs({
-					followAllRedirects: true,
-					maxRedirects: 20,
-					timeout: 3000,
-					url: url,
-				}).then(image => {
-					if (!image.data.ogImage || !image.data.ogImage.url) {
-						logger.info(`didn't find image for ${url}`);
-						return;
-					} else {
-						logger.info(`Found an image for ${url}`);
-					}
-					return mongoSchema.update(
-						{ _id: instance._id },
-						{ $set: { 'images.og': normalize(image.data.ogImage.url) } },
-					);
-				});
-			}
-		})
-		.then(() => {
-			return done();
-		})
-		.catch(err => {
-			logger.error(
-				`Error retrieving/saving image for instance: ${url} type ${jobType}`,
-			);
-			logger.error(JSON.stringify(err));
-			return done(err);
-		});
-=======
-		mongoSchema.findOne({ field: url })
+		mongoSchema
+			.findOne({ field: url })
 			.then(instance => {
 				// if the instance hasn't been created yet, or it already has an OG image, ignore
 				if (!instance || instance.images.og) {
@@ -104,12 +59,12 @@
 							logger.info(`Didn't find image for ${url}`);
 							return;
 						} else {
-							logger.info(`Found an image for ${url}`)
-							let images = instance.images || {}
-							images.og = normalize(image.data.ogImage.url)
+							logger.info(`Found an image for ${url}`);
+							let images = instance.images || {};
+							images.og = normalize(image.data.ogImage.url);
 							return mongoSchema.update(
 								{ _id: instance._id },
-								{ $set: { 'images': images } },
+								{ $set: { images: images } },
 							);
 						}
 					});
@@ -119,13 +74,11 @@
 				return done();
 			})
 			.catch(err => {
-				let msg = `Error retrieving/saving image for OG scraping`
-				Raven.captureException(err)
+				let msg = `Error retrieving/saving image for OG scraping`;
+				Raven.captureException(err);
 				return done(err);
 			});
 	});
-
->>>>>>> eb8b361f
 }
 let endsWith = (input, suffix) => {
 	return input.indexOf(suffix, input.length - suffix.length) !== -1;
