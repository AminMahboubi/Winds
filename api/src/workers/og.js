--- conflicted
+++ resolved
@@ -38,9 +38,9 @@
 		// Lookup the right type of schema: article, episode or podcast
 		let schemaMap = {'podcast': Podcast, 'episode': Episode}
 		let mongoSchema = schemaMap[jobType] || Article;
+		let field = (job.data.type == 'podcast') ? 'link' : 'url';
 
-<<<<<<< HEAD
-		mongoSchema.findOne({ url: url })
+		mongoSchema.findOne({ field: url })
 			.then(instance => {
 				// if the instance hasn't been created yet, or it already has an OG image, ignore
 				if (!instance || instance.images.og) {
@@ -60,30 +60,21 @@
 							return;
 						} else {
 							logger.info(`Found an image for ${url}`)
+							let images = instance.images || {}
+							images.og = normalize(image.data.ogImage.url)
 							return mongoSchema.update(
 								{ _id: instance._id },
-								{ $set: { 'images.og': normalize(image.data.ogImage.url) } },
+								{ $set: { 'images': images } },
 							);
 						}
-
 					});
 				}
 			})
 			.then(() => {
-=======
-	// lookup the right type of schema: article, episode or podcast
-	let schemaMap = {'podcast': Podcast, 'episode': Episode}
-	let mongoSchema = schemaMap[jobType] || Article;
-	let field = (job.data.type == 'podcast') ? 'link' : 'url';
-
-	mongoSchema.findOne({ field: url })
-		.then(instance => {
-			// if the instance hasn't been created yet, or it already has an OG image, ignore
-			if (!instance || instance.images.og) {
->>>>>>> 2d8e5b76
 				return done();
 			})
 			.catch(err => {
+				console.log(err)
 				let msg = `Error retrieving/saving image for OG scraping`
 				Raven.captureException(err)
 				return done(err);
