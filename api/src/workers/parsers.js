import strip from 'strip';
import sanitizeHtml from 'sanitize-html';
import entities from 'entities';
import moment from 'moment';
import request from 'request';
import normalize from 'normalize-url';
import FeedParser from 'feedparser';
import zlib from 'zlib';
import podcastParser from './podcast_parser_sax';

import Podcast from '../models/podcast'; // eslint-disable-line
import Episode from '../models/episode';
import Article from '../models/rss';

import config from '../config'; // eslint-disable-line
import logger from '../utils/logger';

<<<<<<< HEAD
=======
const WindsUserAgent = 'Winds: Open Source RSS & Podcast app: https://getstream.io/winds/'
const BrowserUserAgent = 'Mozilla/5.0 (Macintosh; Intel Mac OS X 10_8_5) AppleWebKit/537.36 (KHTML, like Gecko) Chrome/31.0.1650.63 Safari/537.36'
const AcceptHeader = 'text/html,application/xhtml+xml,application/xml';

>>>>>>> 8a83c36b
// sanitize cleans the html before returning it to the frontend
var sanitize = function(dirty) {
	return sanitizeHtml(dirty, {
		allowedTags: sanitizeHtml.defaults.allowedTags.concat(['img']),
		allowedAttributes: {
			img: ['src', 'title', 'alt'],
		},
	});
};

function ParseFeed(feedUrl, callback) {
	let req = request(feedUrl, {
		pool: false,
		timeout: 10000,
	});

	req.setMaxListeners(50);
	req.setHeader(
		'User-Agent',
		WindsUserAgent,
	);
	req.setHeader('Accept', AcceptHeader);

	let feedparser = new FeedParser();

	req.on('error', err => {
		callback(null, err); // quick note from @kenhoff - in Node.js, these should really be reversed - err should always come before callback.
	});

	req.on('response', res => {
		if (res.statusCode !== 200) {
			return feedparser.emit('error', new Error('Bad status code'));
		}

		let encoding = res.headers['content-encoding'] || 'identity';

		if (encoding.match(/\bdeflate\b/)) {
			res = res.pipe(zlib.createInflate());
		} else if (encoding.match(/\bgzip\b/)) {
			res = res.pipe(zlib.createGunzip());
		}

		res.pipe(feedparser);
	});

	feedparser.on('error', err => {
		callback(null, err);
	});

	let feedContents = { articles: [] };

	feedparser.on('end', () => {
		callback(feedContents);
	});

	feedparser.on('readable', () => {
		let postBuffer;

		while ((postBuffer = feedparser.read())) {
			let post = Object.assign({}, postBuffer);

			let description = strip(entities.decodeHTML(post.description)).substring(
				0,
				280,
			);

			let parsedArticle = {
				description: description,
				publicationDate:
					moment(post.pubdate).toISOString() || moment().toISOString(),
				title: strip(entities.decodeHTML(post.title)),
				url: normalize(post.link),
				// For some sites like XKCD the content from RSS is better than Mercury
				content: sanitize(post.summary),
				// note that we don't actually get the images, OG scraping is more reliable
			};

			// HNEWS
			if (post.comments) {
				parsedArticle.commentUrl = post.comments;
			}

			// product hunt comments url
			if (post.link.indexOf('https://www.producthunt.com') == 0) {
				let matches = post.description.match(
					/(https:\/\/www.producthunt.com\/posts\/.*)"/,
				);
				if (matches.length) {
					parsedArticle.commentUrl = matches[1];
				}
			}

			// nice images for XKCD
			if (post.link.indexOf('https://xkcd') == 0) {
				let matches = post.description.match(
					/(https:\/\/imgs.xkcd.com\/comics\/.*?)"/,
				);
				if (matches.length) {
					parsedArticle.images = { og: matches[1] };
				}
			}

			feedContents.articles.push(parsedArticle);
			feedContents.title = post.meta.title;
			feedContents.link = post.meta.link;
			feedContents.image = post.meta.image;
		}
	});
}

function ParsePodcast(podcastUrl, callback) {
	logger.debug(`Attempting to parse podcast ${podcastUrl}`);
	let opts = {
		headers: {
			'Accept': AcceptHeader,
			'User-Agent': WindsUserAgent
		},
		pool: false,
		timeout: 10000,
		url: podcastUrl,
	};

	let podcastContents = { episodes: [] };

	request(opts, (error, response, responseData) => {
		// easy way to detect charset or encoding issues
		let partialBody = response.body.substring(0,500)
		logger.debug(`${podcastUrl} response \n${partialBody}`)
		podcastParser(responseData, (err, data) => {
			if (err) {
				return callback(null, err);
			}

			// the podcast metadata we care about:
			podcastContents.title = data.title;
			podcastContents.link = data.link;
			podcastContents.image = data.image;
			podcastContents.description = data.description ? data.description.long : '';

			let episodes = data.episodes ? data.episodes : data;

			episodes.map(episode => {
				try {
					let url = episode.link;
					if (!url) {
						url = episode.enclosure ? episode.enclosure.url : episode.guid;
					}
					var parsedEpisode = new Episode({
						description: strip(episode.description).substring(0, 280),
						publicationDate:
							moment(episode.published).toISOString() ||
							moment().toISOString(),
						title: strip(episode.title),
						url: normalize(url),
						images: { og: episode.image },
					});
				} catch (e) {
					logger.error('Failed to parse episode', e);
				}
				podcastContents.episodes.push(parsedEpisode);
			});
			callback(podcastContents);
		});
	});
}

exports.ParseFeed = ParseFeed;
exports.ParsePodcast = ParsePodcast;<|MERGE_RESOLUTION|>--- conflicted
+++ resolved
@@ -15,13 +15,11 @@
 import config from '../config'; // eslint-disable-line
 import logger from '../utils/logger';
 
-<<<<<<< HEAD
-=======
+
 const WindsUserAgent = 'Winds: Open Source RSS & Podcast app: https://getstream.io/winds/'
 const BrowserUserAgent = 'Mozilla/5.0 (Macintosh; Intel Mac OS X 10_8_5) AppleWebKit/537.36 (KHTML, like Gecko) Chrome/31.0.1650.63 Safari/537.36'
 const AcceptHeader = 'text/html,application/xhtml+xml,application/xml';
 
->>>>>>> 8a83c36b
 // sanitize cleans the html before returning it to the frontend
 var sanitize = function(dirty) {
 	return sanitizeHtml(dirty, {
