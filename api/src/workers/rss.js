import joi from 'joi';
import axios from 'axios';
import moment from 'moment';

import db from '../utils/db';

import RSS from '../models/rss';
import Article from '../models/article';
import logger from '../utils/logger';
import { ParseFeed } from '../parsers/feed';
import { ProcessRssQueue, OgQueueAdd, StreamQueueAdd, SocialQueueAdd } from '../asyncTasks';
import { getStatsDClient, timeIt } from '../utils/statsd';
import { upsertManyPosts } from '../utils/upsert';
import { setupAxiosRedirectInterceptor } from '../utils/axios';

if (require.main === module) {
	setupAxiosRedirectInterceptor(axios);
}

const duplicateKeyError = 11000;

logger.info('Starting the RSS worker');

ProcessRssQueue(100, rssProcessor);

const statsd = getStatsDClient();

export async function rssProcessor(job) {
	logger.info(`Processing ${job.data.url}`);
	try {
		await handleRSS(job);
	} catch (err) {
		let tags = { queue: 'rss' };
		let extra = {
			JobRSS: job.data.rss,
			JobURL: job.data.url,
		};

		logger.error('RSS job encountered an error', { err, tags, extra });
	}

	logger.info(`Completed scraping for ${job.data.url}`);
}

const joiObjectId = joi.alternatives().try(
	joi.string().length(12),
	joi.string().length(24).regex(/^[0-9a-fA-F]{24}$/)
);
const joiUrl = joi.string().uri({ scheme: ['http', 'https'] });

const schema = joi.object().keys({
	rss: joiObjectId.required(),
	url: joiUrl.required(),
});

export async function handleRSS(job) {
	joi.assert(job.data, schema);

	const rssID = job.data.rss;

	await timeIt('winds.handle_rss.ack', () => {
		return markDone(rssID);
	});

	const rss = await timeIt('winds.handle_rss.get_rss', () => {
		return RSS.findOne({ _id: rssID });
	});

	if (!rss) {
		logger.warn(`RSS with ID ${rssID} does not exist`);
		return;
	}

	logger.info(`Marked ${rssID} as done`);

	// parse the articles
	let rssContent;
	try {
		rssContent = await ParseFeed(job.data.url);
		await RSS.resetScrapeFailures(rssID);
	} catch (err) {
		await RSS.incrScrapeFailures(rssID);
<<<<<<< HEAD
		throw new Error(`http request failed for url ${job.data.url}: ${err.message}`);
=======
		logger.debug(`http request failed for url ${job.data.url}`);
>>>>>>> 70b51a04
	}

	if (!rssContent) {
		return;
	}

	logger.debug(`Updating ${rssContent.articles.length} articles for feed ${rssID}`);
	if (rssContent.articles.length === 0) {
		return;
	}

	statsd.increment('winds.handle_rss.articles.parsed', rssContent.articles.length);
	statsd.timing('winds.handle_rss.articles.parsed', rssContent.articles.length);

	for (const article of rssContent.articles) {
		article.rss = rssID;
	}
<<<<<<< HEAD
=======

	logger.debug(`starting the upsertManyPosts for ${rssID}`);
	let operationMap = await upsertManyPosts(rssID, articles, 'rss');
	let updatedArticles = operationMap.new.concat(operationMap.changed);
	logger.info(
		`Finished updating. ${updatedArticles.length} out of ${articles.length} changed`,
	);

	await RSS.update(
		{ _id: rssID },
		{
			postCount: await Article.count({ rss: rssID }),
			fingerprint: rssContent.fingerprint,
		},
	);

	statsd.increment('winds.handle_rss.articles.upserted', updatedArticles.length);
>>>>>>> 70b51a04

	logger.debug(`starting the upsertManyPosts for ${rssID}`);
	const operationMap = await upsertManyPosts(rssID, rssContent.articles, 'rss');
	const updatedArticles = operationMap.new.concat(operationMap.changed).filter(a => !!a.url);
	logger.info(`Finished updating. ${updatedArticles.length} out of ${rssContent.articles.length} changed`);

	await RSS.update({ _id: rssID }, {
		postCount: await Article.count({ rss: rssID }),
		fingerprint: rssContent.fingerprint,
	});

<<<<<<< HEAD
	statsd.increment('winds.handle_rss.articles.upserted', updatedArticles.length);
	const queueOpts = { removeOnComplete: true, removeOnFail: true };

	await Promise.all([
		await OgQueueAdd({
			type: 'article',
			urls: updatedArticles.map(a => a.url),
		}, queueOpts),
		await SocialQueueAdd({
			rss: rssID,
			articles: updatedArticles.map(a => ({
				id: a._id,
				link: a.link,
				commentUrl: a.commentUrl,
			})),
		}, queueOpts),
		await StreamQueueAdd({
			rss: rssID,
			articles: updatedArticles.map(a => ({
				id: a._id,
				publicationDate: a.publicationDate,
			})),
		}, queueOpts),
	]);
=======
	if (updatingSocialScore) {
		await socialBatch.execute();
	}

	const t0 = new Date();

	const rssFeed = getStreamClient().feed('rss', rssID);
	logger.debug(`Syncing ${updatedArticles.length} articles to Stream`);

	const chunkSize = 100;
	for (let offset = 0; offset < updatedArticles.length; offset += chunkSize) {
		const limit = offset + chunkSize;
		const chunk = updatedArticles.slice(offset, limit);
		const streamArticles = chunk.map(article => {
			return {
				actor: article.rss,
				foreign_id: `articles:${article._id}`,
				object: article._id,
				time: article.publicationDate,
				verb: 'rss_article',
			};
		});

		await rssFeed.addActivities(streamArticles);
	}

	if (updatedArticles.length > 0) {
		await sendFeedToCollections('rss', rss);
	}

	statsd.timing('winds.handle_rss.send_to_stream', new Date() - t0);
>>>>>>> 70b51a04
}

async function markDone(rssID) {
	return await RSS.update(
		{ _id: rssID },
		{ lastScraped: moment().toISOString(), isParsing: false },
	);
}<|MERGE_RESOLUTION|>--- conflicted
+++ resolved
@@ -80,11 +80,7 @@
 		await RSS.resetScrapeFailures(rssID);
 	} catch (err) {
 		await RSS.incrScrapeFailures(rssID);
-<<<<<<< HEAD
 		throw new Error(`http request failed for url ${job.data.url}: ${err.message}`);
-=======
-		logger.debug(`http request failed for url ${job.data.url}`);
->>>>>>> 70b51a04
 	}
 
 	if (!rssContent) {
@@ -102,26 +98,6 @@
 	for (const article of rssContent.articles) {
 		article.rss = rssID;
 	}
-<<<<<<< HEAD
-=======
-
-	logger.debug(`starting the upsertManyPosts for ${rssID}`);
-	let operationMap = await upsertManyPosts(rssID, articles, 'rss');
-	let updatedArticles = operationMap.new.concat(operationMap.changed);
-	logger.info(
-		`Finished updating. ${updatedArticles.length} out of ${articles.length} changed`,
-	);
-
-	await RSS.update(
-		{ _id: rssID },
-		{
-			postCount: await Article.count({ rss: rssID }),
-			fingerprint: rssContent.fingerprint,
-		},
-	);
-
-	statsd.increment('winds.handle_rss.articles.upserted', updatedArticles.length);
->>>>>>> 70b51a04
 
 	logger.debug(`starting the upsertManyPosts for ${rssID}`);
 	const operationMap = await upsertManyPosts(rssID, rssContent.articles, 'rss');
@@ -133,7 +109,6 @@
 		fingerprint: rssContent.fingerprint,
 	});
 
-<<<<<<< HEAD
 	statsd.increment('winds.handle_rss.articles.upserted', updatedArticles.length);
 	const queueOpts = { removeOnComplete: true, removeOnFail: true };
 
@@ -158,39 +133,6 @@
 			})),
 		}, queueOpts),
 	]);
-=======
-	if (updatingSocialScore) {
-		await socialBatch.execute();
-	}
-
-	const t0 = new Date();
-
-	const rssFeed = getStreamClient().feed('rss', rssID);
-	logger.debug(`Syncing ${updatedArticles.length} articles to Stream`);
-
-	const chunkSize = 100;
-	for (let offset = 0; offset < updatedArticles.length; offset += chunkSize) {
-		const limit = offset + chunkSize;
-		const chunk = updatedArticles.slice(offset, limit);
-		const streamArticles = chunk.map(article => {
-			return {
-				actor: article.rss,
-				foreign_id: `articles:${article._id}`,
-				object: article._id,
-				time: article.publicationDate,
-				verb: 'rss_article',
-			};
-		});
-
-		await rssFeed.addActivities(streamArticles);
-	}
-
-	if (updatedArticles.length > 0) {
-		await sendFeedToCollections('rss', rss);
-	}
-
-	statsd.timing('winds.handle_rss.send_to_stream', new Date() - t0);
->>>>>>> 70b51a04
 }
 
 async function markDone(rssID) {
