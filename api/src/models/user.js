import mongoose, { Schema } from 'mongoose';
import bcrypt from 'mongoose-bcrypt';
import timestamps from 'mongoose-timestamp';
import mongooseStringQuery from 'mongoose-string-query';

import FollowSchema from './follow';
import PinSchema from './pin';
import ListenSchema from './listen';

import PlaylistSchema from './playlist';
import stream from 'getstream';

import jwt from 'jsonwebtoken';
import config from '../config';
import gravatar from 'gravatar';
<<<<<<< HEAD

const streamClient = stream.connect(config.stream.apiKey, config.stream.apiSecret);
=======
import { getStreamClient } from '../utils/stream';
>>>>>>> 11148517

export const UserSchema = new Schema(
	{
		email: {
			type: String,
			lowercase: true,
			trim: true,
			index: true,
			unique: true,
			required: true,
		},
		username: {
			type: String,
			lowercase: true,
			trim: true,
			index: true,
			unique: true,
			required: true,
		},
		password: {
			type: String,
			required: true,
			bcrypt: true,
		},
		name: {
			type: String,
			trim: true,
			required: true,
		},
		bio: {
			type: String,
			trim: true,
			default: '',
		},
		url: {
			type: String,
			trim: true,
			default: '',
		},
		twitter: {
			type: String,
			trim: true,
			default: '',
		},
		background: {
			type: Number,
			default: 1,
		},
		interests: {
			type: Schema.Types.Mixed,
			default: [],
		},
		preferences: {
			notifications: {
				daily: {
					type: Boolean,
					default: false,
				},
				weekly: {
					type: Boolean,
					default: true,
				},
				follows: {
					type: Boolean,
					default: true,
				},
			},
		},
		recoveryCode: {
			type: String,
			trim: true,
			default: '',
		},
		active: {
			type: Boolean,
			default: true,
		},
		admin: {
			type: Boolean,
			default: false,
		},
	},
	{
		collection: 'users',
		toJSON: {
			transform: function(doc, ret) {
				delete ret.password;
				if (ret.email) {
					ret.gravatar = gravatar.url(ret.email, { s: '200', d: 'identicon' });
				}
				ret.streamTokens = {};
				for (const k of ['timeline', 'user_article', 'user_episode']) {
					let token = streamClient.feed(k, ret._id).getReadOnlyToken();
					ret.streamTokens[k] = token;
				}
			},
		},
		toObject: {
			transform: function(doc, ret) {
				delete ret.password;
				if (ret.email) {
					ret.gravatar = gravatar.url(ret.email, { s: '200', d: 'identicon' });
				}
				ret.streamTokens = {};
				for (const k of ['timeline', 'user_article', 'user_episode']) {
					let token = streamClient.feed(k, ret._id).getReadOnlyToken();
					ret.streamTokens[k] = token;
				}
			},
		},
	},
);

UserSchema.post('remove', async function(user) {
	return await Promise.all([
		PinSchema.remove({ user }),
		PlaylistSchema.remove({ user }),
		FollowSchema.remove({ user }),
		ListenSchema.remove({ user }),
	]);
});

UserSchema.plugin(bcrypt);
UserSchema.plugin(timestamps, {
	createdAt: { index: true },
	updatedAt: { index: true },
});
UserSchema.plugin(mongooseStringQuery);

UserSchema.index({ email: 1, username: 1 });

UserSchema.methods.serializeAuthenticatedUser = function serializeAuthenticatedUser() {
	let user = this;
	let serialized;

	let streamTokens = {};
	for (const k of ['timeline', 'user_article', 'user_episode']) {
		let token = getStreamClient()
			.feed(k, user._id)
			.getReadOnlyToken();
		streamTokens[k] = token;
	}

	serialized = {
		_id: user._id,
		email: user.email,
		interests: user.interests,
		jwt: jwt.sign({ email: user.email, sub: user._id }, config.jwt.secret),
		name: user.name,
		username: user.username,
		streamTokens: streamTokens,
	};
	return serialized;
};

module.exports = exports = mongoose.model('User', UserSchema);<|MERGE_RESOLUTION|>--- conflicted
+++ resolved
@@ -8,17 +8,10 @@
 import ListenSchema from './listen';
 
 import PlaylistSchema from './playlist';
-import stream from 'getstream';
-
 import jwt from 'jsonwebtoken';
 import config from '../config';
 import gravatar from 'gravatar';
-<<<<<<< HEAD
-
-const streamClient = stream.connect(config.stream.apiKey, config.stream.apiSecret);
-=======
 import { getStreamClient } from '../utils/stream';
->>>>>>> 11148517
 
 export const UserSchema = new Schema(
 	{
@@ -111,7 +104,7 @@
 				}
 				ret.streamTokens = {};
 				for (const k of ['timeline', 'user_article', 'user_episode']) {
-					let token = streamClient.feed(k, ret._id).getReadOnlyToken();
+					let token = getStreamClient.feed(k, ret._id).getReadOnlyToken();
 					ret.streamTokens[k] = token;
 				}
 			},
@@ -124,7 +117,7 @@
 				}
 				ret.streamTokens = {};
 				for (const k of ['timeline', 'user_article', 'user_episode']) {
-					let token = streamClient.feed(k, ret._id).getReadOnlyToken();
+					let token = getStreamClient.feed(k, ret._id).getReadOnlyToken();
 					ret.streamTokens[k] = token;
 				}
 			},
