import Article from '../models/article';
import Episode from '../models/episode';
import RSS from '../models/rss';
import Podcast from '../models/podcast';
import logger from '../utils/logger';
import moment from 'moment';
import config from '../config';

<<<<<<< HEAD
=======
import { version } from '../../../app/package.json';

const rssQueue = new Queue('rss', config.cache.uri);
const ogQueue = new Queue('og', config.cache.uri);
const podcastQueue = new Queue('podcast', config.cache.uri);

const queues = {
	'RSS Queue': rssQueue,
	'OG Queue': ogQueue,
	'Podcast Queue': podcastQueue,
};

>>>>>>> a3351546
const tooOld = 3 * 60 * 60 * 1000;

// Is the webserver running.... yes no
exports.health = (req, res) => {
	res.status(200).send({ version, healthy: '100%' });
};

// Check the server health more extensively...
exports.status = async (req, res) => {
	let output = { version, code: 200 };

	// verify that we've recently parsed either an article and an episode
	let latestArticle = await Article.findOne({}, {}, { sort: { _id: -1 } });
	let latestEpisode = await Episode.findOne({}, {}, { sort: { _id: -1 } });

	let now = new Date();

	output.mostRecentArticle = moment(latestArticle.createdAt).fromNow();
	output.mostRecentEpisode = moment(latestEpisode.createdAt).fromNow();

	if (
		now - latestArticle.createdAt > tooOld ||
		now - latestEpisode.createdAt > tooOld
	) {
		output.code = 500;
		output.error =
			now - latestArticle.createdAt > tooOld
				? 'The most recent article is too old'
				: 'The most recent episode is too old';
	}

	// check for publications stuck in the isParsing state
	output.rssCurrentlyParsing = await RSS.count({ isParsing: true });
	output.podcastCurrentlyParsing = await Podcast.count({ isParsing: true });

	if (output.rssCurrentlyParsing > 1000) {
		output.code = 500;
		output.error = `There are too many RSS feeds currently parsing ${
			output.rssCurrentlyParsing
		}`;
	}

	if (output.podcastCurrentlyParsing > 500) {
		output.code = 500;
		output.error = `There are too many Podcast feeds currently parsing ${
			output.podcastCurrentlyParsing
		}`;
	}
<<<<<<< HEAD
=======

	// check the queue status
	for (const [key, queue] of Object.entries(queues)) {
		let queueStatus = await queue.getJobCounts();
		output[key] = queueStatus;
		if (queueStatus.waiting > 1000) {
			output.code = 500;
			output.error = `Queue ${key} has more than 1000 items waiting to be processed: ${
				queueStatus.waiting
			} are waiting`;
		}
	}

>>>>>>> a3351546
	// send the response
	res.status(output.code).send(output);
};<|MERGE_RESOLUTION|>--- conflicted
+++ resolved
@@ -6,21 +6,8 @@
 import moment from 'moment';
 import config from '../config';
 
-<<<<<<< HEAD
-=======
 import { version } from '../../../app/package.json';
 
-const rssQueue = new Queue('rss', config.cache.uri);
-const ogQueue = new Queue('og', config.cache.uri);
-const podcastQueue = new Queue('podcast', config.cache.uri);
-
-const queues = {
-	'RSS Queue': rssQueue,
-	'OG Queue': ogQueue,
-	'Podcast Queue': podcastQueue,
-};
-
->>>>>>> a3351546
 const tooOld = 3 * 60 * 60 * 1000;
 
 // Is the webserver running.... yes no
@@ -69,22 +56,7 @@
 			output.podcastCurrentlyParsing
 		}`;
 	}
-<<<<<<< HEAD
-=======
 
-	// check the queue status
-	for (const [key, queue] of Object.entries(queues)) {
-		let queueStatus = await queue.getJobCounts();
-		output[key] = queueStatus;
-		if (queueStatus.waiting > 1000) {
-			output.code = 500;
-			output.error = `Queue ${key} has more than 1000 items waiting to be processed: ${
-				queueStatus.waiting
-			} are waiting`;
-		}
-	}
-
->>>>>>> a3351546
 	// send the response
 	res.status(output.code).send(output);
 };