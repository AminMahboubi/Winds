--- conflicted
+++ resolved
@@ -1,15 +1,3 @@
-<<<<<<< HEAD
-import Article from '../models/article';
-import Episode from '../models/episode';
-import RSS from '../models/rss';
-import Podcast from '../models/podcast';
-import logger from '../utils/logger';
-import moment from 'moment';
-import config from '../config';
-
-import { version } from '../../../app/package.json';
-
-=======
 import Article from "../models/article"
 import Episode from "../models/episode"
 import RSS from "../models/rss"
@@ -19,7 +7,6 @@
 
 import { version } from "../../../app/package.json"
 import { Throw } from "../utils/errors"
->>>>>>> 14fab58f
 import Queue from 'bull';
 import logger from "../utils/logger"
 
@@ -40,61 +27,6 @@
 
 // Check the server health more extensively...
 exports.status = async (req, res) => {
-<<<<<<< HEAD
-	let output = { version, code: 200 };
-
-	// verify that we've recently parsed either an article and an episode
-	let latestArticle = await Article.findOne({}, {}, { sort: { _id: -1 } });
-	let latestEpisode = await Episode.findOne({}, {}, { sort: { _id: -1 } });
-
-	let now = new Date();
-
-	output.now = now;
-	output.mostRecentArticle = moment(latestArticle.createdAt).fromNow();
-	output.mostRecentEpisode = moment(latestEpisode.createdAt).fromNow();
-
-	if (now - latestArticle.createdAt > tooOld || now - latestEpisode.createdAt > tooOld) {
-		output.code = 500;
-		output.error =
-			now - latestArticle.createdAt > tooOld
-				? 'The most recent article is too old'
-				: 'The most recent episode is too old';
-	}
-
-	// check for publications stuck in the isParsing state
-	output.rssCurrentlyParsing = await RSS.count({ isParsing: true });
-	output.podcastCurrentlyParsing = await Podcast.count({ isParsing: true });
-
-	if (output.rssCurrentlyParsing > 1000) {
-		output.code = 500;
-		output.error = `There are too many RSS feeds currently parsing ${
-			output.rssCurrentlyParsing
-		}`;
-	}
-
-	if (output.podcastCurrentlyParsing > 500) {
-		output.code = 500;
-		output.error = `There are too many Podcast feeds currently parsing ${
-			output.podcastCurrentlyParsing
-		}`;
-	}
-
-	// check the queue status
-	for (const [key, queue] of Object.entries(queues)) {
-		let queueStatus = await queue.getJobCounts();
-		output[key] = queueStatus;
-		if (queueStatus.waiting > 1000) {
-			output.code = 500;
-			output.error = `Queue ${key} has more than 1000 items waiting to be processed: ${
-				queueStatus.waiting
-			} are waiting`;
-		}
-	}
-
-	// send the response
-	res.status(output.code).send(output);
-};
-=======
     let output = { version, code: 200 }
 
     // verify that we've recently parsed either an article and an episode
@@ -167,5 +99,4 @@
   logger.error('0')
   logger.error('1')
 	res.status(200).send("{}")
-}
->>>>>>> 14fab58f
+}