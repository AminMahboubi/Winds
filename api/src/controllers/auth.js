import uuidv4 from 'uuid/v4';
import validator from 'validator';

import User from '../models/user';
import RSS from '../models/rss';
import Podcast from '../models/podcast';
import Follow from '../models/follow';

import config from '../config';
import packageInfo from '../../../app/package.json';

import Redis from 'ioredis';
const cache = new Redis(config.cache.uri);

import { SendPasswordResetEmail, SendWelcomeEmail } from '../utils/email/send';

async function getInterestMap() {
<<<<<<< HEAD
	const cacheKey = `interests:3:v${packageInfo.version.replace(/\./g, ':')}`;
=======
	const cacheKey = `interests:v${packageInfo.version.replace(/\./g, ':')}`;
>>>>>>> 034651a2

	let str = await cache.get(cacheKey);
	let interestMap = JSON.parse(str);

	if (!interestMap) {
		interestMap = {};

		const rss = await RSS.findFeatured();
		const podcast = await Podcast.findFeatured();

		for (let p of [...rss, ...podcast]) {
			let k = p.interest || 'featured';
			let d = p.toObject();
			d.type = p.constructor.modelName == 'RSS' ? 'rss' : 'podcast';

			if (!(k in interestMap)) {
				interestMap[k] = [];
			}
			interestMap[k].push(d);
		}

		let cached = await cache.set(
			cacheKey,
			JSON.stringify(interestMap),
			'EX',
			60 * 30,
		);
	}

	return interestMap;
}

exports.signup = async (req, res) => {
	const data = Object.assign({}, { interests: [] }, req.body);

	if (!data.name || !data.email || !data.username || !data.password) {
		return res.status(400).json({ error: 'Missing required fields.' });
	}

	if (data.email && !validator.isEmail(data.email)) {
		return res.status(400).json({ error: 'Invalid or malformed email address.' });
	}

	const regex = /^[\w-]+$/;
	if (data.username && !regex.test(data.username)) {
		return res.status(400).json({
			error: 'Usernames must be alphanumeric but can only contain _, . or -.',
		});
	}

	data.username = data.username.trim();
	data.email = data.email.trim();

	const exists = await User.findOne({
		$or: [{ email: data.email }, { username: data.username }],
	});

	if (exists) {
		return res.status(409).json({
			error: 'A resource already exists with that username or email.',
		});
	}

	const whitelist = Object.assign(
		{},
		...['name', 'email', 'username', 'password', 'interests'].map(key => ({
			[key]: data[key],
		})),
	);

	const user = await User.create(whitelist);

	let interestMap = await getInterestMap();
	let interestFollow = interestMap['featured'] || [];

	for (let i of data.interests) {
		let publications = interestMap[i];

		if (publications) {
			interestFollow.push(...publications);
		}
	}

	let followCommands = interestFollow.map(interest => {
		return {
			type: interest.type,
			publicationID: interest._id,
			userID: user._id.toString(),
		};
	});

	await Promise.all([
		Follow.getOrCreateMany(followCommands),
		SendWelcomeEmail({ email: user.email }),
	]);

	res.json(user.serializeAuthenticatedUser());
};

exports.login = async (req, res) => {
	const data = req.body || {};

	if (!data.email || !data.password) {
		return res.status(400).json({ error: 'Missing required fields.' });
	}

	const email = data.email.toLowerCase().trim();
	const user = await User.findOne({ email: email });

	if (!user) {
		return res.status(404).json({ error: 'Resource does not exist.' });
	}

	if (!(await user.verifyPassword(data.password))) {
		return res.status(403).json({ error: 'Invalid username or password.' });
	}

	res.status(200).send(user.serializeAuthenticatedUser());
};

exports.forgotPassword = async (req, res) => {
	const opts = { new: true };
	const recoveryCode = uuidv4();

	let email = req.body.email.toLowerCase();

	const user = await User.findOneAndUpdate(
		{ email: email },
		{ recoveryCode: recoveryCode },
		opts,
	);

	if (!user) {
		return res.status(404).json({ error: 'Resource could not be found.' });
	}

	await SendPasswordResetEmail({ email: user.email, recoveryCode: user.recoveryCode });

	res.sendStatus(200);
};

exports.resetPassword = async (req, res) => {
	const user = await User.findOneAndUpdate(
		{ email: req.body.email.toLowerCase(), recoveryCode: req.body.recoveryCode },
		{ password: req.body.password },
		{ new: true },
	);

	if (!user) {
		return res.status(404).json({ error: 'Resource could not be found.' });
	}

	res.status(200).send(user.serializeAuthenticatedUser());
};<|MERGE_RESOLUTION|>--- conflicted
+++ resolved
@@ -15,11 +15,7 @@
 import { SendPasswordResetEmail, SendWelcomeEmail } from '../utils/email/send';
 
 async function getInterestMap() {
-<<<<<<< HEAD
-	const cacheKey = `interests:3:v${packageInfo.version.replace(/\./g, ':')}`;
-=======
 	const cacheKey = `interests:v${packageInfo.version.replace(/\./g, ':')}`;
->>>>>>> 034651a2
 
 	let str = await cache.get(cacheKey);
 	let interestMap = JSON.parse(str);
