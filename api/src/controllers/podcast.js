--- conflicted
+++ resolved
@@ -156,17 +156,11 @@
 													podcast.value.url
 												} for og scraping`,
 											);
-<<<<<<< HEAD
-											if (!podcast.value.images.og && podcast.value.link) {
-												async_tasks.ogQueueAdd(
-=======
 											if (
 												!podcast.value.images.og &&
 												podcast.value.link
 											) {
-												ogQueue
-													.add(
->>>>>>> a3351546
+												async_tasks.ogQueueAdd(
 														{
 															url: podcast.value.url,
 															type: 'podcast',
