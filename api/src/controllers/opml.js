import isUrl from 'url-regex';
import opmlParser from 'node-opml-parser';
import opmlGenerator from 'opml-generator';
import moment from 'moment';
import entities from 'entities';
import normalizeUrl from 'normalize-url';
import stream from 'getstream';

import RSS from '../models/rss';
import Podcast from '../models/podcast';

import Follow from '../models/follow';
import User from '../models/user';
import util from 'util';

import config from '../config';
import asyncTasks from '../asyncTasks';
import { IsPodcastURL} from '../parsers/detect-type';
import search from '../utils/search';
import validUrl from 'valid-url';

import { TrackMetadata } from '../utils/events/analytics';

const streamClient = stream.connect(config.stream.apiKey, config.stream.apiSecret);

exports.get = async (req, res) => {
	let userID = req.user.sub;
	let follows = await Follow.find({ user: userID });

	let user = await User.find({ userID });
	if (!user) {
		return res.status(404).json({ error: 'User does not exist.' });
	}

	let header = {
		dateCreated: moment().toISOString(),
		ownerName: user.name,
		title: `Subscriptions in Winds - Powered by ${config.product.author}`,
	};

	let outlines = follows.map(follow => {
		let feed = follow.rss ? follow.rss : follow.podcast;
		let feedType = follow.rss ? 'rss' : 'podcast';
		let obj = {
			htmlUrl: feed.url,
			title: feed.title,
			type: feedType,
			xmlUrl: feed.feedUrl,
		};
		return obj;
	});

	let opml = opmlGenerator(header, outlines);

	res.set({
		'Content-Disposition': 'attachment; filename=export.opml;',
		'Content-Type': 'application/xml',
	});

	res.end(opml);
};

exports.post = async (req, res) => {
	const userID = req.user.sub;
	const upload = Buffer.from(req.file.buffer).toString('utf8');

	if (!upload) {
		return res.status(422).json({ error: 'Invalid OPML upload.' });
	}

	let feeds = await util.promisify(opmlParser)(upload);

	let parsedFeeds = feeds.map(feed => {
		feed.valid = true;

		if (isUrl().test(feed.feedUrl)) {
			feed.feedUrl = normalizeUrl(feed.feedUrl).trim();
		} else {
			feed.valid = false;
		}

		if (isUrl().test(feed.url)) {
			feed.url = normalizeUrl(feed.url);
		}

		feed.favicon = '';
		if (feeds.site && feeds.site.favicon) {
			feed.favicon = feeds.site.favicon;
		}

		return feed;
	});

	let promises = [];
	for (let feed of parsedFeeds) {
		let promise = followOPMLFeed(feed, userID);
		promises.push(promise);
	}

	let results = await Promise.all(promises);

	return res.json(results);
};

async function followOPMLFeed(feed, userID) {
	let schema;
	let publicationType;
	let isPodcast;

	let result = {
		feedUrl: feed.feedUrl,
		follow: {}
	};

	if (!feed.valid) {
		result.error = `Invalid feedUrl ${feed.feedUrl}`;
		return result;
	}

	try {
		isPodcast = await IsPodcastURL(feed.feedUrl);
	} catch(e) {
		result.error = `Error opening ${feed.feedUrl}`;
		return result;
	}

	if (isPodcast) {
		schema = Podcast;
		publicationType = 'podcast';
	} else {
		schema = RSS;
		publicationType = 'rss';
	}

	let feedUrl = normalizeUrl(feed.feedUrl)
	if (!validUrl.isWebUri(feedUrl)) {
		result.error = `Invalid URL for OPML import ${feedUrl}`;
		return result
	}

	let instance = await schema.findOne({ feedUrl: feedUrl });

	if (!instance) {
		let data = {
			categories: publicationType,
			description: entities.decodeHTML(feed.title),
			favicon: feed.favicon,
			feedUrl: feedUrl,
			lastScraped: moment().subtract(12, 'hours'),
			public: true,
			publicationDate: moment().toISOString(),
			title: entities.decodeHTML(feed.title),
			url: feed.url,
		};

		instance = await schema.create(data);

		let queueData = { url: feedUrl };
		queueData[publicationType] = instance._id;

		let queue =
			publicationType == 'rss'
				? asyncTasks.RssQueueAdd
				: asyncTasks.PodcastQueueAdd;

		await queue(queueData, {
			priority: 1,
			removeOnComplete: true,
			removeOnFail: true,
		});

		await search(instance.searchDocument());
	}
<<<<<<< HEAD
	// always create the follow
	let publicationID = instance._id
	let follow = await Follow.getOrCreate(publicationType, userID, publicationID)
=======

	let followData = { user: userID };

	followData[publicationType] = instance._id;

	let response = await Follow.findOneAndUpdate(followData, followData, {rawResult: true, upsert: true, new: true});
	let follow = response.value;
	let publicationID = instance._id;

	if (response.lastErrorObject.updatedExisting) {
		await streamClient.feed('user_article', userID).follow(publicationType, publicationID);
		await streamClient.feed('timeline', userID).follow(publicationType, publicationID);
	}
>>>>>>> 8a0b2113

	await TrackMetadata(`${publicationType}:${publicationID}`, {
		description: instance.description,
		title: instance.title,
	});

	result.follow = follow;

	return result;
}<|MERGE_RESOLUTION|>--- conflicted
+++ resolved
@@ -171,25 +171,10 @@
 
 		await search(instance.searchDocument());
 	}
-<<<<<<< HEAD
 	// always create the follow
 	let publicationID = instance._id
 	let follow = await Follow.getOrCreate(publicationType, userID, publicationID)
-=======
 
-	let followData = { user: userID };
-
-	followData[publicationType] = instance._id;
-
-	let response = await Follow.findOneAndUpdate(followData, followData, {rawResult: true, upsert: true, new: true});
-	let follow = response.value;
-	let publicationID = instance._id;
-
-	if (response.lastErrorObject.updatedExisting) {
-		await streamClient.feed('user_article', userID).follow(publicationType, publicationID);
-		await streamClient.feed('timeline', userID).follow(publicationType, publicationID);
-	}
->>>>>>> 8a0b2113
 
 	await TrackMetadata(`${publicationType}:${publicationID}`, {
 		description: instance.description,
