import async from 'async';
import validator from 'validator';

import User from '../models/user';
import RSS from '../models/rss';
import Podcast from '../models/podcast';

import logger from '../utils/logger';
import personalization from '../utils/personalization';

import followRssFeed from '../shared/followRssFeed';
import followPodcast from '../shared/followPodcast';

exports.list = async (req, res) => {
	const params = req.params || {};
	const query = req.query || {};

	const page = parseInt(query.page, 10) || 0;
	const perPage = parseInt(query.per_page, 10) || 10;

	if (query.type === 'recommended') {
		personalization({
			endpoint: '/winds_user_recommendations',
			userId: req.user.sub,
		})
		.then(users => {
			if (!users.length) {
				res.status(200).json([]);
				return;
			}
			async.filter(
				users,
				(user, cb) => {
					User.findOne({ _id: user, active: true })
						.then(user => {
							if (user) {
								cb(null, true);
							} else {
								cb(null);
							}
						})
						.catch(err => {
							cb(err);
						});
				},
				(err, results) => {
					async.map(
						results,
						(user, cb) => {
							User.findOne({ _id: user, active: true })
								.select(
									'name username email interests background url bio twitter',
								)
								.then(enriched => {
									cb(null, enriched);
								})
								.catch(err => {
									cb(err);
								});
							},
							(err, results) => {
								if (err) {
									logger.error(err);
									return res.status(422).send(err.errors);
								} else {
									res.json(results);
								}
							},
					);
				},
			);
		})
		.catch(err => {
			res.status(503).send(err.response.data);
		});
	} else {
		User.apiQuery(req.query)
			.select('name email username bio url twitter background admin')
			.then(users => {
				res.json(users);
			})
			.catch(err => {
				logger.error(err);
				res.status(422).send(err.errors);
			});
	}
};

exports.delete = async (req, res) => {
	// Only permit access to the authenticated user's own model
	if (req.params.userId !== req.user.sub) {
		return res.sendStatus(403);
	}
	await req.User.remove();
	res.sendStatus(204);
};

exports.get = async (req, res) => {
	const user = await User.findById(req.params.userId);
	if (!user) {
		res.status(404).send('User not found');
		return;
	}

	user.password = undefined;
	user.recoveryCode = undefined;

<<<<<<< HEAD
	if (req.params.userId !== req.user.sub) {
		user.email = undefined;
	}

	res.json(user);
=======
				let serialized = user
				if (user._id === req.user.sub) {
					serialized = user.serializeAuthenticatedUser()
				}
				res.json(serialized);
			}
		})
		.catch(err => {
			logger.error(err);
			res.status(422).send(err.errors);
		});
>>>>>>> ad716839
};

exports.put = async (req, res) => {
	// Only permit access to the authenticated user's own model
	if (req.params.userId !== req.user.sub) {
		res.status(403).send();
		return;
	}

	const data = req.body || {};

	if (data.email && !validator.isEmail(data.email)) {
		res.status(422).send('Invalid email address.');
		return;
	}

	if (data.username && !validator.isAlphanumeric(data.username)) {
		res.status(422).send('Usernames must be alphanumeric.');
		return;
	}

	let user = await User.findById(req.params.userId);

	if (!user) {
		res.sendStatus(404);
		return;
	}

	if (data.username) {
		// check for existing username
		let userByUsername = await User.findOne({username: data.username});
		if (userByUsername && userByUsername.id != user.id) {
			res.status(409).send('User with this username already exists');
			return;
		}
	}
	if (data.email) {
		// check for existing email
		let userByEmail = await User.findOne({email: data.email});
		if (userByEmail && userByEmail.email != user.email) {
			res.status(409).send('User with this email already exists');
			return;
		}
	}

	if (data.interests) {
		const promises = data.interests.flatMap(async (interest) => {
			// find all rss feeds and podcasts for that interest, and follow them
			return [
				RSS.find({interest}).then(rssFeeds => rssFeeds.map(rssFeed => followRssFeed(req.params.userId, rssFeed._id))),
				Podcast.find({interest}).then(podcasts => podcasts.map(podcast => followPodcast(req.params.userId, podcast._id)))
			];
		});
		await Promise.all(promises);
	}

	// update the user
	user = await User.findByIdAndUpdate(
		{ _id: req.params.userId },
		data,
		{new: true}
	);

	// send back the user
	user.password = undefined;
	user.recoveryCode = undefined;
	res.status(201).json(user);
};<|MERGE_RESOLUTION|>--- conflicted
+++ resolved
@@ -96,22 +96,18 @@
 };
 
 exports.get = async (req, res) => {
-	const user = await User.findById(req.params.userId);
-	if (!user) {
-		res.status(404).send('User not found');
-		return;
+	if (req.params.user == 'undefined') {
+		return res.sendStatus(404);
 	}
 
-	user.password = undefined;
-	user.recoveryCode = undefined;
+	User.findById(req.params.userId)
+		.then(user => {
+			if (!user) {
+				res.status(404).send('User not found');
+			} else {
+				user.password = undefined;
+				user.recoveryCode = undefined;
 
-<<<<<<< HEAD
-	if (req.params.userId !== req.user.sub) {
-		user.email = undefined;
-	}
-
-	res.json(user);
-=======
 				let serialized = user
 				if (user._id === req.user.sub) {
 					serialized = user.serializeAuthenticatedUser()
@@ -123,7 +119,6 @@
 			logger.error(err);
 			res.status(422).send(err.errors);
 		});
->>>>>>> ad716839
 };
 
 exports.put = async (req, res) => {
