import multer from 'multer';

<<<<<<< HEAD
import OPML from "../controllers/opml"
import { wrapAsync } from "../utils/controllers"

=======
import OPML from '../controllers/opml';
>>>>>>> ecb3cb63

const upload = multer();

module.exports = api => {
<<<<<<< HEAD
    api.route("/opml/download").get(wrapAsync(OPML.get))
    api.route("/opml/upload").post(upload.single("opml"), wrapAsync(OPML.post))
}
=======
	api.route('/opml/download').get(OPML.get);
	api.route('/opml/upload').post(upload.single('opml'), OPML.post);
};
>>>>>>> ecb3cb63
<|MERGE_RESOLUTION|>--- conflicted
+++ resolved
@@ -1,22 +1,12 @@
 import multer from 'multer';
 
-<<<<<<< HEAD
 import OPML from "../controllers/opml"
 import { wrapAsync } from "../utils/controllers"
 
-=======
-import OPML from '../controllers/opml';
->>>>>>> ecb3cb63
 
 const upload = multer();
 
 module.exports = api => {
-<<<<<<< HEAD
     api.route("/opml/download").get(wrapAsync(OPML.get))
     api.route("/opml/upload").post(upload.single("opml"), wrapAsync(OPML.post))
-}
-=======
-	api.route('/opml/download').get(OPML.get);
-	api.route('/opml/upload').post(upload.single('opml'), OPML.post);
-};
->>>>>>> ecb3cb63
+}