--- conflicted
+++ resolved
@@ -43,17 +43,13 @@
 export async function loadFixture(...fixtures) {
 	const filters = {
 		User: async user => {
-<<<<<<< HEAD
 			//XXX: cloning loaded json to enable filtering without thinking about module cache
 			user = Object.assign({}, user);
 
-=======
->>>>>>> 0512b26d
 			const salt = await bcrypt.genSalt(10);
 			const hash = await bcrypt.hash(user.password, salt);
 			user.password = hash;
 			return user;
-<<<<<<< HEAD
 		},
 		Article: async article => {
 			article = Object.assign({}, article);
@@ -87,30 +83,7 @@
 
 				await model.collection.insertMany(filteredData);
 			}
-=======
-		}
-	};
-	const batch = require(`../../../test/fixtures/${fixture}.json`);
 
-	for (const models of batch) {
-		for (const modelName in models) {
-			const model = mongoose.model(modelName);
-
-			const fixedModels = models[modelName].map(fix => {
-				//XXX: cloning loaded json to enable filtering without thinking about module cache
-				const m = Object.assign({}, fix);
-				const id = m.id || m._id;
-				if (id) {
-					m._id = mongoose.Types.ObjectId(id);
-				}
-				return m;
-			});
-
-			const filter = filters[modelName] || (x => Promise.resolve(x));
-			const filteredData = await Promise.all(fixedModels.map(filter));
-
-			await model.collection.insertMany(filteredData);
->>>>>>> 0512b26d
 		}
 	}
 
