import config from '../../config';
import winston from 'winston';
import { createSentryTransport } from './sentry';
import path from 'path';
import { Raven } from '../errors';

// https://github.com/guzru/winston-sentry
const transports = [new winston.transports.Console({ level: 'silly' })];
const executable = path.basename(process.argv[1]);

if (config.sentry.dsn) {
	let sentryTransport = createSentryTransport(Raven);
	transports.push(sentryTransport);
}

<<<<<<< HEAD
let logger = new winston.createLogger({
	format: winston.format.simple(),
	transports: transports,
});
=======
let logger = winston.createLogger({
    format: winston.format.simple(),
    transports: transports,
})
>>>>>>> 60bcd956

export default logger;<|MERGE_RESOLUTION|>--- conflicted
+++ resolved
@@ -13,16 +13,9 @@
 	transports.push(sentryTransport);
 }
 
-<<<<<<< HEAD
-let logger = new winston.createLogger({
+let logger = winston.createLogger({
 	format: winston.format.simple(),
 	transports: transports,
 });
-=======
-let logger = winston.createLogger({
-    format: winston.format.simple(),
-    transports: transports,
-})
->>>>>>> 60bcd956
 
 export default logger;