--- conflicted
+++ resolved
@@ -1,14 +1,3 @@
-<<<<<<< HEAD
-import config from '../../config';
-import winston from 'winston';
-import { createSentryTransport } from './sentry';
-import path from 'path';
-import { Raven } from '../errors';
-
-// https://github.com/guzru/winston-sentry
-const transports = [new winston.transports.Console({ level: 'silly' })];
-const executable = path.basename(process.argv[1]);
-=======
 import config from "../../config"
 import winston from "winston"
 import { createSentryTransport } from "./sentry"
@@ -16,7 +5,6 @@
 
 // https://github.com/guzru/winston-sentry
 const transports = [new winston.transports.Console({ level: "silly" })]
->>>>>>> 14fab58f
 
 if (config.sentry.dsn) {
 	let sentryTransport = createSentryTransport(Raven);
