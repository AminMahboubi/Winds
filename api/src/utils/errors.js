<<<<<<< HEAD
import config from '../config';
import winston from 'winston';
import Raven from 'raven';
import path from 'path';

let readmePath = require.resolve('raven');
=======
import config from "../config"
import Raven from "raven"
import path from "path"
import { version } from "../../../app/package.json"
require.resolve("raven")
>>>>>>> 14fab58f

const executable = path.basename(process.argv[1]);
var ravenInstance;

function sendSourceMaps(data){
	var stacktrace = data.exception && data.exception[0].stacktrace
	if (stacktrace && stacktrace.frames) {
		stacktrace.frames.forEach(function(frame) {
			if (frame.filename.indexOf('/api/dist/') !== -1 && frame.filename.indexOf('/node_modules/') === -1) {
				frame.filename = `app:///${frame.filename.split('api/dist/')[1]}`
			}
		});
	}
	return data
}

let sentryOptions = {
<<<<<<< HEAD
	dsn: config.sentry.dsn,
	level: 'warn',
	patchGlobal: config.env == 'production',
	tags: { key: executable },
};
ravenInstance = Raven.config(sentryOptions.dsn, sentryOptions);
ravenInstance.install();
=======
    dsn: config.sentry.dsn,
    level: "error",
    patchGlobal: config.env === "production",
		environment: config.env,
    tags: { script: executable },
		dataCallback: sendSourceMaps,
		release: `v${version}`,
}

ravenInstance = Raven.config(sentryOptions.dsn, sentryOptions)

if (config.sentry.dsn) {
	ravenInstance.install()
}
>>>>>>> 14fab58f

function captureError(err, msg) {
	Raven.captureException(err);
}

<<<<<<< HEAD
exports.Raven = ravenInstance;
exports.CaptureError = captureError;
=======
exports.setupExpressRequestHandler = (app) => {
	if (ravenInstance) {
		app.use(ravenInstance.requestHandler())
	}
}

exports.setupExpressErrorHandler = (app) => {
	if (ravenInstance) {
		app.use(ravenInstance.errorHandler())
	}
}

exports.Throw = () => {
	throw new Error("test")
}

exports.Raven = ravenInstance
exports.CaptureError = captureError
>>>>>>> 14fab58f
<|MERGE_RESOLUTION|>--- conflicted
+++ resolved
@@ -1,17 +1,8 @@
-<<<<<<< HEAD
-import config from '../config';
-import winston from 'winston';
-import Raven from 'raven';
-import path from 'path';
-
-let readmePath = require.resolve('raven');
-=======
 import config from "../config"
 import Raven from "raven"
 import path from "path"
 import { version } from "../../../app/package.json"
 require.resolve("raven")
->>>>>>> 14fab58f
 
 const executable = path.basename(process.argv[1]);
 var ravenInstance;
@@ -29,15 +20,6 @@
 }
 
 let sentryOptions = {
-<<<<<<< HEAD
-	dsn: config.sentry.dsn,
-	level: 'warn',
-	patchGlobal: config.env == 'production',
-	tags: { key: executable },
-};
-ravenInstance = Raven.config(sentryOptions.dsn, sentryOptions);
-ravenInstance.install();
-=======
     dsn: config.sentry.dsn,
     level: "error",
     patchGlobal: config.env === "production",
@@ -52,16 +34,11 @@
 if (config.sentry.dsn) {
 	ravenInstance.install()
 }
->>>>>>> 14fab58f
 
 function captureError(err, msg) {
 	Raven.captureException(err);
 }
 
-<<<<<<< HEAD
-exports.Raven = ravenInstance;
-exports.CaptureError = captureError;
-=======
 exports.setupExpressRequestHandler = (app) => {
 	if (ravenInstance) {
 		app.use(ravenInstance.requestHandler())
@@ -79,5 +56,4 @@
 }
 
 exports.Raven = ravenInstance
-exports.CaptureError = captureError
->>>>>>> 14fab58f
+exports.CaptureError = captureError