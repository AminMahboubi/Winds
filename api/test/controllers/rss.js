import { expect, request } from 'chai';

import api from '../../src/server';
import RSS from '../../src/models/rss';
<<<<<<< HEAD
import { loadFixture, withLogin, dropDBs } from '../utils';
=======
import {reset} from '../utils';
import config from '../../src/config';
import nock from 'nock';
>>>>>>> d4f9b3d0

describe('RSS controller', () => {
	let rss;

	before(async () => {
		await dropDBs();
		await loadFixture('initial-data', 'articles');
		rss = await RSS.findOne({});
		expect(rss).to.not.be.null;
	});

	describe('get feed', () => {
		it('should return the right rss feed from /rss/:rssId', async () => {
			const response = await withLogin(
				request(api).get(`/rss/${rss._id}`)
			);
			expect(response).to.have.status(200);
			expect(response.body._id).to.eq(`${rss._id}`);
		});
	});

	describe('get RSS list', () => {
		after(function () {
			nock.cleanAll();
		});

		it('should return the right rss feed from /rss', async () => {
			const response = await withLogin(
				request(api).get('/rss')
			);
			expect(response).to.have.status(200);
			expect(response.body).to.be.a('Array');
		});

		it('should return the right rss feed from /podcasts?type=recommended', async () => {
			nock(config.stream.baseUrl)
				.get(/winds_rss_recommendations/)
				.reply(200, { results: [
					{foreign_id:`rss:${rss.id}`}, {foreign_id:'rss:5ae0c71a0e7cbc4ee14a7c81'}] });

			const response = await withLogin(
				request(api).get('/rss').query({
					type: 'recommended',
				})
			);
			expect(response).to.have.status(200);
			expect(response.body.length).to.be.at.least(1);
			expect(response.body[0].url).to.eq(rss.url);
		});
	});

	describe('add RSS feed - HN', () => {
		let rss;

		it('should create 1 feed from HN URL', async () => {
			const response = await withLogin(
				request(api)
					.post('/rss')
					.send({feedUrl: 'https://news.ycombinator.com'})
			);
			expect(response).to.have.status(201);
			expect(response.body).to.have.length(1);
			expect(response.body[0].url).to.eq('https://news.ycombinator.com');
			rss = await RSS.find({url:'https://news.ycombinator.com'});
		});

		it('2nd time should not create or update anything', async () => {
			const response = await withLogin(
				request(api)
					.post('/rss')
					.send({feedUrl: 'https://news.ycombinator.com'})
			);
			expect(response).to.have.status(201);
			expect(response.body).to.have.length(0);

			let rss2 = await RSS.find({url:'https://news.ycombinator.com'});
			expect(rss2.updatedAt).to.eq(rss.updatedAt);
		});

		it('creates 2 RSS feeds for Tech Crunch', async() => {
			const response = await withLogin(
				request(api)
					.post('/rss')
					.send({feedUrl: 'https://techcrunch.com'})
			);
			expect(response).to.have.status(201);
			expect(response.body).to.have.length(2);
			let tcRSS = await RSS.find({url:'https://techcrunch.com'});
			expect(tcRSS).to.have.length(2);
		});
	});
});<|MERGE_RESOLUTION|>--- conflicted
+++ resolved
@@ -1,14 +1,10 @@
+import nock from 'nock';
 import { expect, request } from 'chai';
 
 import api from '../../src/server';
 import RSS from '../../src/models/rss';
-<<<<<<< HEAD
+import config from '../../src/config';
 import { loadFixture, withLogin, dropDBs } from '../utils';
-=======
-import {reset} from '../utils';
-import config from '../../src/config';
-import nock from 'nock';
->>>>>>> d4f9b3d0
 
 describe('RSS controller', () => {
 	let rss;
