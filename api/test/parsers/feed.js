import { expect } from 'chai';
<<<<<<< HEAD

import { getTestFeed } from '../utils';
import { ReadFeedStream, ParseFeedPosts, ParsePodcastPosts } from '../../src/parsers/feed';

describe('Parsing', () => {
	describe('Feed', () => {
=======
import fs from 'fs';
import path from 'path';

import {
	ReadFeedStream,
	ParseFeedPosts,
	ParsePodcastPosts,
} from '../../src/parsers/feed';

function getTestFeed(name) {
	let p = path.join(__dirname, '..', 'data', 'feed', name);
	let feedStream = fs.createReadStream(p);
	return feedStream;
}

describe('Parsing', () => {
	describe('RSS', () => {
>>>>>>> d4f9b3d0
		it('should parse TechCrunch', async () => {
			const tc = getTestFeed('techcrunch');

			const posts = await ReadFeedStream(tc);
			const feedResponse = ParseFeedPosts(posts);

			expect(feedResponse.articles.length).to.equal(20);
			expect(feedResponse.title).to.equal('TechCrunch');
			expect(feedResponse.link).to.equal('https://techcrunch.com/');
		});
	});

	describe('Podcast', () => {
		it('should parse GiantBomcast', async () => {
			const bomcast = getTestFeed('giant-bomcast');

			const posts = await ReadFeedStream(bomcast);
			const podcastResponse = ParsePodcastPosts(posts);

			expect(podcastResponse.title).to.equal('Giant Bombcast');
			expect(podcastResponse.link).to.equal('https://www.giantbomb.com/');
			const e = podcastResponse.episodes[0];
			expect(e.description.slice(0, 20)).to.equal('Back on up to the lo');
			expect(e.enclosure).to.equal(
				'https://dts.podtrac.com/redirect.mp3/www.giantbomb.com/podcasts/download/2347/Giant_Bombcast_534__Forklift_Academy-05-29-2018-5923302638.mp3',
			);
			expect(e.link).to.equal(
				'https://www.giantbomb.com/podcasts/giant-bombcast-534-forklift-academy/1600-2347/',
			);
		});
	});
});<|MERGE_RESOLUTION|>--- conflicted
+++ resolved
@@ -1,30 +1,10 @@
 import { expect } from 'chai';
-<<<<<<< HEAD
 
 import { getTestFeed } from '../utils';
 import { ReadFeedStream, ParseFeedPosts, ParsePodcastPosts } from '../../src/parsers/feed';
 
 describe('Parsing', () => {
-	describe('Feed', () => {
-=======
-import fs from 'fs';
-import path from 'path';
-
-import {
-	ReadFeedStream,
-	ParseFeedPosts,
-	ParsePodcastPosts,
-} from '../../src/parsers/feed';
-
-function getTestFeed(name) {
-	let p = path.join(__dirname, '..', 'data', 'feed', name);
-	let feedStream = fs.createReadStream(p);
-	return feedStream;
-}
-
-describe('Parsing', () => {
 	describe('RSS', () => {
->>>>>>> d4f9b3d0
 		it('should parse TechCrunch', async () => {
 			const tc = getTestFeed('techcrunch');
 
