--- conflicted
+++ resolved
@@ -1,12 +1,8 @@
 {
 	"name": "Winds",
-<<<<<<< HEAD
 	"version": "2.0.74",
-=======
-	"version": "2.0.75",
->>>>>>> 7ae36bee
 	"engines": {
-		"node": "9.x.x"
+		"node": "10.x.x"
 	},
 	"scripts": {
 		"deploy": "./deploy.sh"
